clusters:
  - projects/datcom-mixer/locations/us-central1/clusters/mixer-us-central1
liveUrl: https://api.datacommons.org
flags:
  EnableV3: true
  V3MirrorFraction: 0.001
<<<<<<< HEAD
  WriteUsageLogs: 0.10
  UseSpannerGraph: true
  SpannerGraphDatabase: dc_graph_2025_09_15
=======
  WriteUsageLogs: 0.50
>>>>>>> 2349f46a
<|MERGE_RESOLUTION|>--- conflicted
+++ resolved
@@ -4,10 +4,6 @@
 flags:
   EnableV3: true
   V3MirrorFraction: 0.001
-<<<<<<< HEAD
-  WriteUsageLogs: 0.10
+  WriteUsageLogs: 0.50
   UseSpannerGraph: true
-  SpannerGraphDatabase: dc_graph_2025_09_15
-=======
-  WriteUsageLogs: 0.50
->>>>>>> 2349f46a
+  SpannerGraphDatabase: dc_graph_2025_09_15