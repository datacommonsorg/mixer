--- conflicted
+++ resolved
@@ -6,12 +6,9 @@
 mixer:
   hostProject: datcom-mixer-dev-316822
   serviceName: dev.api.datacommons.org
-<<<<<<< HEAD
   project: datcom-mixer-dev-316822
   cluster_prefix: mixer
-=======
   enableOtlp: true
->>>>>>> bd6701f8
 
 ingress:
   enabled: true
