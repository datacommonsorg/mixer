project: datcom-mixer-staging
cluster_prefix: mixer

# Helm config
mixer:
  image:
    tag: ""
  hostProject: datcom-mixer-staging
  serviceName: staging.api.datacommons.org
<<<<<<< HEAD
  project: datcom-mixer-staging
  cluster_prefix: mixer
=======
  useSpannerGraph: true
  enableV3: true
  redis:
    enabled: true
    configFile: |
      instances:
        - region: "us-central1"
          host: "10.55.198.51"
          port: "6379"
>>>>>>> a0364876
  enableOtlp: true
  v3MirrorFraction: 0.01

ingress:
  enabled: true
  name: mixer-ingress-staging
  annotations:
    {
      ingress.gcp.kubernetes.io/pre-shared-cert: "mixer-certificate,multi-domain-2025,api-esp",
    }

serviceGroups:
  svg:
    replicas: 2
    maxSurge: 0
  recon:
    replicas: 4
  node:
    replicas: 20
  observation:
    replicas: 10
  default:
    replicas: 5

# GCP level config
ip: 34.107.161.252
region: us-central1
api_title: DataCommons API (Staging)
nodes: 2<|MERGE_RESOLUTION|>--- conflicted
+++ resolved
@@ -7,10 +7,8 @@
     tag: ""
   hostProject: datcom-mixer-staging
   serviceName: staging.api.datacommons.org
-<<<<<<< HEAD
   project: datcom-mixer-staging
   cluster_prefix: mixer
-=======
   useSpannerGraph: true
   enableV3: true
   redis:
@@ -20,7 +18,6 @@
         - region: "us-central1"
           host: "10.55.198.51"
           port: "6379"
->>>>>>> a0364876
   enableOtlp: true
   v3MirrorFraction: 0.01
 
