--- conflicted
+++ resolved
@@ -7,12 +7,9 @@
     tag: ""
   hostProject: datcom-mixer-staging
   serviceName: staging.api.datacommons.org
-<<<<<<< HEAD
   project: datcom-mixer-staging
   cluster_prefix: mixer
-=======
   enableOtlp: true
->>>>>>> bd6701f8
 
 ingress:
   enabled: true
