# Copyright 2023 Google LLC
#
# Licensed under the Apache License, Version 2.0 (the "License");
# you may not use this file except in compliance with the License.
# You may obtain a copy of the License at
#
#     https://www.apache.org/licenses/LICENSE-2.0
#
# Unless required by applicable law or agreed to in writing, software
# distributed under the License is distributed on an "AS IS" BASIS,
# WITHOUT WARRANTIES OR CONDITIONS OF ANY KIND, either express or implied.
# See the License for the specific language governing permissions and
# limitations under the License.

# This cloud build is triggered when there is code change, but can also involve
# data change.

steps:
  # Trigger downstream builds that listen for changes to multiple repos.
<<<<<<< HEAD
  # - id: update-repo-version
  #   name: "gcr.io/cloud-builders/git"
  #   entrypoint: /bin/bash
  #   args:
  #     - -c
  #     - |
  #       set -e
  #       gcloud source repos clone deployment /tmp/deployment --project=datcom-ci
  #       cd /tmp/deployment
  #       ./scripts/update_external_repo_version.sh $REPO_NAME $SHORT_SHA
  #   waitFor: ["-"]
=======
  - id: update-repo-version
    name: "gcr.io/cloud-builders/git"
    entrypoint: /bin/bash
    args:
      - -c
      - |
        set -e
        if [ "$_SKIP_REPO_VERSION_UPDATE" == "true" ] ; then exit 0 ; fi
        gcloud source repos clone deployment /tmp/deployment --project=datcom-ci
        cd /tmp/deployment
        ./scripts/update_external_repo_version.sh $REPO_NAME $SHORT_SHA
    waitFor: ["-"]
>>>>>>> bd6701f8

  # Build protobuf and grpc descriptor
  - id: build-proto
    name: gcr.io/datcom-ci/go-protoc:${_GO_PROTOC_VERSION}
    entrypoint: "bash"
    args:
      - -c
      - |
        protoc \
          --descriptor_set_out mixer-grpc.$SHORT_SHA.pb \
          --include_source_info \
          --include_imports \
          --proto_path=proto \
          --go_out=paths=source_relative:internal/proto \
          --go-grpc_out=paths=source_relative:internal/proto \
          --go-grpc_opt=require_unimplemented_servers=false \
          --experimental_allow_proto3_optional \
          proto/*.proto proto/**/*.proto
    waitFor: ["-"]

  # Push mixer server image to container registry
  - id: push-image
    name: gcr.io/cloud-builders/docker
    entrypoint: "bash"
    args:
      - -c
      - |
        set -e
        docker build -f build/server/Dockerfile \
          --build-arg GO_PROTOC_VERSION=${_GO_PROTOC_VERSION} \
          -t gcr.io/datcom-ci/datacommons-mixer:$SHORT_SHA \
          -t gcr.io/datcom-ci/datacommons-mixer:latest \
          .
        docker push gcr.io/datcom-ci/datacommons-mixer:$SHORT_SHA
        docker push gcr.io/datcom-ci/datacommons-mixer:latest
    waitFor: ["build-proto"]

  # Push the grpc descriptor to gcs.
  - id: push-grpc-descriptor
    name: gcr.io/cloud-builders/gsutil
    entrypoint: "bash"
    args:
      - -c
      - |
        set -e
        gsutil cp mixer-grpc.$SHORT_SHA.pb gs://datcom-mixer-grpc/mixer-grpc/mixer-grpc.$SHORT_SHA.pb
        gsutil cp mixer-grpc.$SHORT_SHA.pb gs://datcom-mixer-grpc/mixer-grpc/mixer-grpc.latest.pb
        gsutil acl ch -u AllUsers:R gs://datcom-mixer-grpc/mixer-grpc/mixer-grpc.$SHORT_SHA.pb
        gsutil acl ch -u AllUsers:R gs://datcom-mixer-grpc/mixer-grpc/mixer-grpc.latest.pb
    waitFor: ["build-proto"]

  # Update mixer autopush version in the GCP repo "deployment".
  # This step is separate from the repo version bump because it needs to wait
  # for prior steps.
  - id: update-autopush-version
    name: "gcr.io/cloud-builders/git"
    entrypoint: /bin/bash
    args:
      - -c
      - |
        if [ "$_SKIP_AUTOPUSH_UPDATE" == "true" ] ; then exit 0 ; fi
        ./scripts/update_autopush_version.sh $SHORT_SHA
    waitFor: ["push-grpc-descriptor", "push-image"]

  # Trigger downstream builds that listen for changes to mixer images.
  - name: 'gcr.io/google.com/cloudsdktool/cloud-sdk'
    entrypoint: bash
    args:
      - -c
      - |
        export SHORT_SHA=$(echo "${SHORT_SHA}" | tr -d '\n')
        gcloud pubsub topics publish mixer-image-pushed \
          --project=datcom-ci \
          --message='{"substitutions": {"_SHORT_SHA": "'"${SHORT_SHA}"'"}}'

substitutions:
<<<<<<< HEAD
  _SKIP_AUTOPUSH_UPDATE: "true"
=======
  _SKIP_AUTOPUSH_UPDATE: "false"
  _SKIP_REPO_VERSION_UPDATE: "false"
>>>>>>> bd6701f8
  _GO_PROTOC_VERSION: "2025-07-30"

options:
  volumes:
    - name: go-modules
      path: /go
  machineType: "N1_HIGHCPU_32"<|MERGE_RESOLUTION|>--- conflicted
+++ resolved
@@ -17,32 +17,18 @@
 
 steps:
   # Trigger downstream builds that listen for changes to multiple repos.
-<<<<<<< HEAD
-  # - id: update-repo-version
-  #   name: "gcr.io/cloud-builders/git"
-  #   entrypoint: /bin/bash
-  #   args:
-  #     - -c
-  #     - |
-  #       set -e
-  #       gcloud source repos clone deployment /tmp/deployment --project=datcom-ci
-  #       cd /tmp/deployment
-  #       ./scripts/update_external_repo_version.sh $REPO_NAME $SHORT_SHA
-  #   waitFor: ["-"]
-=======
-  - id: update-repo-version
-    name: "gcr.io/cloud-builders/git"
-    entrypoint: /bin/bash
-    args:
-      - -c
-      - |
-        set -e
-        if [ "$_SKIP_REPO_VERSION_UPDATE" == "true" ] ; then exit 0 ; fi
-        gcloud source repos clone deployment /tmp/deployment --project=datcom-ci
-        cd /tmp/deployment
-        ./scripts/update_external_repo_version.sh $REPO_NAME $SHORT_SHA
-    waitFor: ["-"]
->>>>>>> bd6701f8
+  #   - id: update-repo-version
+  #     name: "gcr.io/cloud-builders/git"
+  #     entrypoint: /bin/bash
+  #     args:
+  #       - -c
+  #       - |
+  #         set -e
+  #         if [ "$_SKIP_REPO_VERSION_UPDATE" == "true" ] ; then exit 0 ; fi
+  #         gcloud source repos clone deployment /tmp/deployment --project=datcom-ci
+  #         cd /tmp/deployment
+  #          ./scripts/update_external_repo_version.sh $REPO_NAME $SHORT_SHA
+  #     waitFor: ["-"]
 
   # Build protobuf and grpc descriptor
   - id: build-proto
@@ -119,12 +105,8 @@
           --message='{"substitutions": {"_SHORT_SHA": "'"${SHORT_SHA}"'"}}'
 
 substitutions:
-<<<<<<< HEAD
   _SKIP_AUTOPUSH_UPDATE: "true"
-=======
-  _SKIP_AUTOPUSH_UPDATE: "false"
   _SKIP_REPO_VERSION_UPDATE: "false"
->>>>>>> bd6701f8
   _GO_PROTOC_VERSION: "2025-07-30"
 
 options:
