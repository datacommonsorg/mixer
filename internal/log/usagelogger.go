package log

import (
	"fmt"
	"log/slog"
	"time"

	pb "github.com/datacommonsorg/mixer/internal/proto"
	pbv2 "github.com/datacommonsorg/mixer/internal/proto/v2"
	"github.com/datacommonsorg/mixer/internal/server/v2/shared"
)

// The source of the logged query -- because features like the MCP
// server can be used via custom DC, we also track if a call is to a remote mixer,
// which often indicates that it was made via a custom DC.
type Feature struct {
	// Indicates if query came from a call to a remote mixer.
	IsRemote bool `json:"is_remote"`
	// The DC product that the query came from, e.g. website, datagemma, etc.
	Surface string `json:"surface"`
}

type FacetLog struct {
	// Import name, measurement method, etc.
	Facet     *pb.Facet `json:"facet"`
	// The number of series that used this facet for the current request.
	NumSeries int      `json:"count"`
	// The earliest date across all series using this facet.
	Earliest  string   `json:"earliest"`
	// The latest date across all series using this facet.
	Latest    string   `json:"latest"`
}

// Used so we can compile one list of all facets used for each statVar
// across all of the series fetched.
type StatVarLog struct {
	StatVarDCID string      `json:"stat_var_dcid"`
	// List of all facets that provided results for the given statVar.
	Facets      []*FacetLog `json:"facets"`
}

// Full log with all information for the current query.
type UsageLog struct {
	// TODO: placeType (city, county, etc.) requested for collection queries
	// See discussion here https://docs.google.com/document/d/1ETB3dj4y1rKcSrgCMcc6c2n-sQ-t8IzHWxZL0tMevkI/edit?tab=t.sy6cgv7mofcp#bookmark=id.4y4aq6f7jnmt.
	// May expand this to be a list of the number of series queried for each placeType.
	PlaceTypes []string        `json:"place_types"`
	// The DC product (website, MCP server, client libraries, etc.) that the query originates from,
	// and a flag indicating if the call comes via a custom DC to remote mixer.
	Feature   Feature        `json:"feature"`
	// Whether the query is requesting values for a statvar, facet information, or checking existence.
	// Options: value, facet, or existence.
    QueryType string         `json:"query_type"`
	// All stat vars queried in this request, with each including a list of facets used in that particular variable.
	StatVars  []*StatVarLog `json:"stat_vars"`
	// A unique ID for this request generated in handler_v2. 
	// This is used to match mixer calls with cached requests in the website.
	ResponseId string `json:"response_id"`
}

// Breaks down the log structs to be read as JSON objects in Cloud Logger.
func (u UsageLog) LogValue() slog.Value {
	return slog.GroupValue(
		slog.Any("feature", u.Feature),
		slog.Any("place_types", u.PlaceTypes),
		slog.String("query_type", u.QueryType),
		slog.Any("stat_vars", u.StatVars),
		slog.String("response_id", u.ResponseId),
	)
}

// Takes a date string and returns a string with only the year.
// This is used to compute earliest and latest dates for facets because some data only include year-level granularity.
func standardizeToYear(dateStr string) (string, error) {
	var t time.Time
	var err error

	// Raw dates can be year, m-year, or d-m-year.
	switch len(dateStr) {
	case 0: // Many entries have no earliest or latest date at all - we ignore those cases.
		return "", nil
	case 4: // YYYY
		t, err = time.Parse("2006", dateStr)
	case 7: // YYYY-MM
		t, err = time.Parse("2006-01", dateStr)
	case 10: // YYYY-MM-DD
		t, err = time.Parse("2006-01-02", dateStr)
	default:
		return "", fmt.Errorf("unsupported date format: %s", dateStr)
	}

	if err != nil {
		return "", err
	}

	// Because a lot of our data only has the year, we only use that.
    return t.Format("2006"), nil
}

// Formats logs for the stat vars and facets.
// 
// Parameters:
// 	observationResponse: The response from an observation query. This contains all results 
//	for each entity and variable requested.
// Returns:
//  A list of StatVarLog, each containing the stat var DCID and a list of facets used for that stat var.
//  A list of all place types in the response. This is separate because it isn't broken down per stat var.
func MakeStatVarLogs(observationResponse *pbv2.ObservationResponse) ([]*StatVarLog, []string) {
	// statVarLogs is a map statVarDCID -> list of facets.
	statVarsByDcid := make(map[string]*StatVarLog)
	resultLogs := make([]*StatVarLog, 0)
	placeTypesSet := make(map[string]struct{})

	if observationResponse == nil {
		return resultLogs, []string{}
	}

	// Iterate through each response's variables, collecting the facets used in that resp into our
	// cumulative list of facets used for the given variable.
	for variable, varObs := range observationResponse.ByVariable {
		// A map of facetId -> FacetLog
		facetsByFacetId := make(map[string]*FacetLog)
		if _, ok := statVarsByDcid[variable]; !ok {
			statVarsByDcid[variable] = &StatVarLog{
				StatVarDCID: variable,
			}
		}

		// Get all of the facets used for each entity.
		for _, entityObs := range varObs.ByEntity {
			for _, placeType := range entityObs.PlaceTypes {
				placeTypesSet[placeType] = struct{}{}
			}

			// The entity observation contains a list of the most relevant facets -- we include all of them.
			for _, facetObs := range entityObs.OrderedFacets {
				facetId := facetObs.FacetId

				// Some stats only have year, so we only consider granularity to the year.
				earliest, err := standardizeToYear(facetObs.EarliestDate)
				if err != nil {
					slog.Error("Error processing date", "date", facetObs.EarliestDate, "error", err)
				}
				latest, err := standardizeToYear(facetObs.LatestDate)
				if err != nil {
					slog.Error("Error processing date", "date", facetObs.LatestDate, "error", err)
				}

				// If we have a map for this facet, we add to it.
				if facetLog, ok := facetsByFacetId[facetId]; ok {
					facetLog.NumSeries++
					if earliest != "" && (facetLog.Earliest == "" || earliest < facetLog.Earliest) {
						facetLog.Earliest = earliest
					}
					if latest != "" && (facetLog.Latest == "" || latest > facetLog.Latest) {
						facetLog.Latest = latest
					}
				} else {
					// If this is the first time we see the facet, create a map entry.
					if facetData, ok := observationResponse.Facets[facetId]; ok {
						facetsByFacetId[facetId] = &FacetLog{
							Facet:     facetData,
							NumSeries: 1,
							Earliest:  earliest,
							Latest:    latest,
						}
					}
				}
			}
		}

		// All facets used for this stat var across all of the responses.
		facetLogs := []*FacetLog{}
		for _, facetLog := range facetsByFacetId {
			facetLogs = append(facetLogs, facetLog)
		}
		statVarsByDcid[variable].Facets = facetLogs
	}

	// Moving statVarLogs from a map keyed by statVarDcid to a list.
	for _, svLog := range statVarsByDcid {
		resultLogs = append(resultLogs, svLog)
	}

	placeTypes := make([]string, 0, len(placeTypesSet))
	for placeType := range placeTypesSet {
		placeTypes = append(placeTypes, placeType)
	}
	return resultLogs, placeTypes
}


// Writes a structured log to stdout, which is ingested by GCP cloud logging to track mixer usage.
// Currently only used by the v2/observation endpoint.
<<<<<<< HEAD
func WriteUsageLog(surface string, isRemote bool, observationResponse *pbv2.ObservationResponse, queryType shared.QueryType) {
=======
func WriteUsageLog(surface string, isRemote bool, placeTypes []string, store *store.Store, observationResponse *pbv2.ObservationResponse, queryType shared.QueryType, responseId string) {
>>>>>>> 5e9a2868

	statVars, placeTypes := MakeStatVarLogs(observationResponse)

	logEntry := UsageLog{
		PlaceTypes: placeTypes,
		Feature: Feature{
			Surface:    surface,
			IsRemote: isRemote,
		},
		QueryType: string(queryType),
		StatVars:  statVars,
		ResponseId: responseId,
	}

	slog.Info("new_query", slog.Any("usage_log", logEntry))
}<|MERGE_RESOLUTION|>--- conflicted
+++ resolved
@@ -192,11 +192,7 @@
 
 // Writes a structured log to stdout, which is ingested by GCP cloud logging to track mixer usage.
 // Currently only used by the v2/observation endpoint.
-<<<<<<< HEAD
-func WriteUsageLog(surface string, isRemote bool, observationResponse *pbv2.ObservationResponse, queryType shared.QueryType) {
-=======
-func WriteUsageLog(surface string, isRemote bool, placeTypes []string, store *store.Store, observationResponse *pbv2.ObservationResponse, queryType shared.QueryType, responseId string) {
->>>>>>> 5e9a2868
+func WriteUsageLog(surface string, isRemote bool, observationResponse *pbv2.ObservationResponse, queryType shared.QueryType, responseId string) {
 
 	statVars, placeTypes := MakeStatVarLogs(observationResponse)
 
