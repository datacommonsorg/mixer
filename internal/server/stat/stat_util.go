// Copyright 2020 Google LLC
//
// Licensed under the Apache License, Version 2.0 (the "License");
// you may not use this file except in compliance with the License.
// You may obtain a copy of the License at
//
//     https://www.apache.org/licenses/LICENSE-2.0
//
// Unless required by applicable law or agreed to in writing, software
// distributed under the License is distributed on an "AS IS" BASIS,
// WITHOUT WARRANTIES OR CONDITIONS OF ANY KIND, either express or implied.
// See the License for the specific language governing permissions and
// limitations under the License.

package stat

import (
	"sort"

	pb "github.com/datacommonsorg/mixer/internal/proto"
	"github.com/datacommonsorg/mixer/internal/server/model"
	"github.com/datacommonsorg/mixer/internal/server/ranking"
	"github.com/datacommonsorg/mixer/internal/util"
	"google.golang.org/grpc/codes"
	"google.golang.org/grpc/status"
)

func lowQualityPopulationImport(importName string) bool {
	return importName == "WikidataPopulation" ||
		importName == "KGHumanCurated" ||
		importName == "HumanCuratedStats" ||
		importName == "WikipediaStatsData"
}

// FilterSeries filters a list of source series given the observation properties.
func FilterSeries(in []*model.SourceSeries, prop *model.StatObsProp) []*model.SourceSeries {
	result := []*model.SourceSeries{}
	for _, series := range in {
		if prop.MeasurementMethod != "" && prop.MeasurementMethod != series.MeasurementMethod {
			continue
		}
		if prop.ObservationPeriod != "" && prop.ObservationPeriod != series.ObservationPeriod {
			continue
		}
		if prop.Unit != "" && prop.Unit != series.Unit {
			continue
		}
		if prop.ScalingFactor != "" && prop.ScalingFactor != series.ScalingFactor {
			continue
		}
		result = append(result, series)
	}
	return result
}

// FilterAndRank filters and ranks ObsTimeSeries in place.
func FilterAndRank(in *model.ObsTimeSeries, prop *model.StatObsProp) {
	if in == nil {
		return
	}
	series := FilterSeries(in.SourceSeries, prop)
	sort.Sort(ranking.ByRank(series))
	in.SourceSeries = series
}

// GetBestSeries gets the best series for a collection of series with different metadata.
//
// - If "importName" is set, pick the series with the import name.
// - If "useLatest" is true, pick the series with latest date and set the
//   second return value to be the latest date.
//
// Note "importName" is preferred over "useLatest".
func GetBestSeries(
	in *pb.ObsTimeSeries,
	importName string,
	useLatest bool,
) (*pb.Series, *string) {
	rawSeries := in.SourceSeries
	// If importName is set, must return the series with that import name.
	if importName != "" {
		for _, series := range rawSeries {
			if series.ImportName == importName {
				return rawSeriesToSeries(series), nil
			}
		}
		return nil, nil
	}
	sort.Sort(ranking.SeriesByRank(rawSeries))
	if len(rawSeries) > 0 {
		// Choose the latest series.
		if useLatest {
			var result *pb.Series
			latest := ""
			for _, series := range rawSeries {
				currLatest := ""
				for date := range series.Val {
					if date > currLatest {
						currLatest = date
					}
				}
				if currLatest > latest {
					latest = currLatest
					result = rawSeriesToSeries(series)
				}
			}
			return result, &latest
		}
		return rawSeriesToSeries(rawSeries[0]), nil
	}
	return nil, nil
}

func rawSeriesToSeries(raw *pb.SourceSeries) *pb.Series {
	result := &pb.Series{}
	result.Val = raw.Val
	result.Metadata = GetMetadata(raw)
	return result
}

// GetValueFromBestSource get the stat value from top ranked source series.
//
// When date is given, it get the value from the highest ranked source series
// that has the date.
//
// When date is not given, it get the latest value from the highest ranked
// source series.
func GetValueFromBestSource(in *model.ObsTimeSeries, date string) (float64, error) {
	if in == nil {
		return 0, status.Error(codes.Internal, "Nil obs time series for getValueFromBestSource()")
	}
	sourceSeries := in.SourceSeries
	sort.Sort(ranking.ByRank(sourceSeries))
	if date != "" {
		for _, series := range sourceSeries {
			if value, ok := series.Val[date]; ok {
				return value, nil
			}
		}
		return 0, status.Errorf(codes.NotFound, "No data found for date %s", date)
	}
	latestDate := ""
	var result float64
	for _, series := range sourceSeries {
		for date, value := range series.Val {
			if date > latestDate {
				latestDate = date
				result = value
			}
		}
	}
	if latestDate == "" {
		return 0, status.Errorf(codes.NotFound,
			"No stat data found for %s", in.PlaceDcid)
	}
	return result, nil
}

// GetValueFromBestSourcePb get the stat value from ObsTimeSeries (protobuf version)
//
// When date is given, it get the value from the highest ranked source series
// that has the date.
//
// When date is not given, it get the latest value from all the source series.
// If two sources has the same latest date, the highest ranked source is preferred.
func GetValueFromBestSourcePb(
	in *pb.ObsTimeSeries, date string) (*pb.PointStat, *pb.StatMetadata) {
	if in == nil {
		return nil, nil
	}
	sourceSeries := in.SourceSeries
	sort.Sort(ranking.SeriesByRank(sourceSeries))

	// Date is given, get the value from highest ranked source that has this date.
	if date != "" {
		for _, series := range sourceSeries {
			if value, ok := series.Val[date]; ok {
				meta := GetMetadata(series)
				return &pb.PointStat{
					Date:  date,
					Value: value,
				}, meta
			}
		}
		return nil, nil
	}
	// Date is not given, get the latest value from all sources.
	latestDate := ""
	var ps *pb.PointStat
	var meta *pb.StatMetadata
	// At this stage, sourceSeries has import series ranked by the ranking score.
	// (accomplished by SeriesByRank function above)
	for idx, series := range sourceSeries {
		// If there are higher quality population data, then do not pick from the
		// lower quality import even it could have more recent data.
		if idx > 0 && lowQualityPopulationImport(series.ImportName) {
			break
		}
		for date, value := range series.Val {
			if date > latestDate {
				latestDate = date
				ps = &pb.PointStat{
					Date:  date,
					Value: value,
				}
				meta = GetMetadata(series)
			}
		}
	}
	if latestDate == "" {
		return nil, nil
	}
	return ps, meta
}

<<<<<<< HEAD
=======
// GetMetadata derives the stat metadata from a source series.
>>>>>>> 1c5d0727
func GetMetadata(s *pb.SourceSeries) *pb.StatMetadata {
	return &pb.StatMetadata{
		ImportName:        s.ImportName,
		MeasurementMethod: s.MeasurementMethod,
		ObservationPeriod: s.ObservationPeriod,
		ScalingFactor:     s.ScalingFactor,
		Unit:              s.Unit,
		ProvenanceUrl:     s.ProvenanceUrl,
	}
}

// getSourceSeriesKey computes the metahash for *pb.SourceSeries.
func getSourceSeriesHash(series *pb.SourceSeries) uint32 {
	return util.GetMetadataHash(GetMetadata(series))
}

// CollectDistinctSourceSeries merges lists of SourceSeries.
// For same source series, the one with more data points is used. In most cases,
// this is the series with the latest data as well.
func CollectDistinctSourceSeries(seriesList ...[]*pb.SourceSeries) []*pb.SourceSeries {
	result := []*pb.SourceSeries{}
	resultMap := map[uint32]*pb.SourceSeries{}
	for _, series := range seriesList {
		for _, s := range series {
			metahash := getSourceSeriesHash(s)
			if _, ok := resultMap[metahash]; ok && len(s.Val) < len(resultMap[metahash].Val) {
				continue
			}
			resultMap[metahash] = s
		}
		for _, s := range resultMap {
			result = append(result, s)
		}
	}
	sort.Sort(ranking.SeriesByRank(result))
	return result
}<|MERGE_RESOLUTION|>--- conflicted
+++ resolved
@@ -212,10 +212,7 @@
 	return ps, meta
 }
 
-<<<<<<< HEAD
-=======
 // GetMetadata derives the stat metadata from a source series.
->>>>>>> 1c5d0727
 func GetMetadata(s *pb.SourceSeries) *pb.StatMetadata {
 	return &pb.StatMetadata{
 		ImportName:        s.ImportName,
