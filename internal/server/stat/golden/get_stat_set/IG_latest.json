--- conflicted
+++ resolved
@@ -86,13 +86,8 @@
         },
         "geoId/06": {
           "date": "2021-12",
-<<<<<<< HEAD
-          "value": 960384,
+          "value": 913303,
           "metaHash": 324358135
-=======
-          "value": 913303,
-          "metaHash": 3125519592
->>>>>>> 65e3c4e9
         },
         "geoId/0649670": {
           "date": "2021-12",
@@ -105,25 +100,14 @@
       "stat": {
         "country/FRA": {},
         "country/USA": {
-<<<<<<< HEAD
-          "date": "2022-02-28",
-          "value": 78942666,
-          "metaHash": 2232540893
-        },
-        "geoId/06": {
-          "date": "2022-02-28",
-          "value": 8975648,
-          "metaHash": 2232540893
-=======
           "date": "2022-03-02",
           "value": 79048178,
-          "metaHash": 1797387216
+          "metaHash": 2232540893
         },
         "geoId/06": {
           "date": "2022-03-02",
           "value": 8984737,
-          "metaHash": 1797387216
->>>>>>> 65e3c4e9
+          "metaHash": 2232540893
         },
         "geoId/0649670": {}
       }
