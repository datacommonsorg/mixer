--- conflicted
+++ resolved
@@ -453,11 +453,7 @@
     {
       "statVar": "Count_Person_64Years_Female",
       "statVarName": "Population: Years 64, Female",
-<<<<<<< HEAD
-      "score": 1.7302276
-=======
-      "score": 1.730227642930338
->>>>>>> 3b0fa242
+      "score": 1.730227642930338
     },
     {
       "statVar": "Count_Person_1OrMoreYears_Female",
