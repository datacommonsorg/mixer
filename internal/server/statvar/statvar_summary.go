--- conflicted
+++ resolved
@@ -57,16 +57,12 @@
 	result := &pb.GetStatVarSummaryResponse{
 		StatVarSummary: map[string]*pb.StatVarSummary{},
 	}
-<<<<<<< HEAD
-	for dcid, data := range btDataList[0] {
-		result.StatVarSummary[dcid] = data.(*pb.StatVarSummary)
-=======
 	// Merge strategy
 	// 1. "place_type_summary": For a given place type, pick the Bigtable with the
 	//    most places.
 	// 2. "provenance_summary": Merge provenances from all the Bigtables.
-	for _, baseData := range baseDataList {
-		for dcid, data := range baseData {
+	for _, btData := range btDataList {
+		for dcid, data := range btData {
 			svs, ok := data.(*pb.StatVarSummary)
 			if !ok {
 				return nil, status.Errorf(codes.Internal, "Can not read StatVarSummary")
@@ -93,7 +89,6 @@
 				}
 			}
 		}
->>>>>>> d72b4d62
 	}
 	return result, nil
 }