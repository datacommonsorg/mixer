// Copyright 2021 Google LLC
//
// Licensed under the Apache License, Version 2.0 (the "License");
// you may not use this file except in compliance with the License.
// You may obtain a copy of the License at
//
//     https://www.apache.org/licenses/LICENSE-2.0
//
// Unless required by applicable law or agreed to in writing, software
// distributed under the License is distributed on an "AS IS" BASIS,
// WITHOUT WARRANTIES OR CONDITIONS OF ANY KIND, either express or implied.
// See the License for the specific language governing permissions and
// limitations under the License.

package statvar

import (
	"context"

	cbt "cloud.google.com/go/bigtable"
	pb "github.com/datacommonsorg/mixer/internal/proto"
	"github.com/datacommonsorg/mixer/internal/server/resource"
	"github.com/datacommonsorg/mixer/internal/store"
	"github.com/datacommonsorg/mixer/internal/store/bigtable"
	"google.golang.org/grpc/codes"
	"google.golang.org/grpc/status"
	"google.golang.org/protobuf/encoding/protojson"
	"google.golang.org/protobuf/proto"
)

const (
	svgRoot = "dc/g/Root"
)

// Note this function modifies validSVG inside.
func markValidSVG(
	svgResp *pb.StatVarGroups, svgID string, validSVG map[string]struct{}) bool {
	// Already checked
	if _, ok := validSVG[svgID]; ok {
		return true
	}
	svChildren := svgResp.StatVarGroups[svgID].ChildStatVars
	svgChildren := svgResp.StatVarGroups[svgID].ChildStatVarGroups
	// If there are non-empty sv chldren, then this svg is valid
	if len(svChildren) > 0 {
		validSVG[svgID] = struct{}{}
		return true
	}
	// Recursively check child svg, if there is any valid svg child, then this
	// is valid too
	for _, svgChild := range svgChildren {
		if markValidSVG(svgResp, svgChild.Id, validSVG) {
			validSVG[svgID] = struct{}{}
			return true
		}
	}
	return false
}

// Filter StatVarGroups based on give stat vars. This does not modify the input
// data but create a filtered copy of it.
func filterSVG(in *pb.StatVarGroups, statVars []string) *pb.StatVarGroups {
	out := &pb.StatVarGroups{StatVarGroups: map[string]*pb.StatVarGroupNode{}}
	// Build set for all the SV.
	validSV := map[string]struct{}{}
	for _, sv := range statVars {
		validSV[sv] = struct{}{}
	}

	// Step 1: iterate over stat var group, and only keep stat var children with valid
	// stat vars for this place.
	for sv, svgData := range in.StatVarGroups {
		filteredChildren := []*pb.StatVarGroupNode_ChildSV{}
		for _, child := range svgData.ChildStatVars {
			if _, ok := validSV[child.Id]; ok {
				filteredChildren = append(filteredChildren, child)
			}
		}
		out.StatVarGroups[sv] = &pb.StatVarGroupNode{
			ChildStatVars:      filteredChildren,
			ChildStatVarGroups: svgData.ChildStatVarGroups,
		}
	}
	// Step 2: recursively check if a stat var group is valid. A stat var group
	// is valid if it has any descendent stat var group with non-empty stat vars

	// All the svg with valid sv for this place
	validSVG := map[string]struct{}{}
	for svgID := range out.StatVarGroups {
		markValidSVG(out, svgID, validSVG)
	}

	// Step3: another iteration to only keep valid svg
	for svgID, svgData := range out.StatVarGroups {
		filteredChildren := []*pb.StatVarGroupNode_ChildSVG{}
		for _, c := range svgData.ChildStatVarGroups {
			if _, ok := validSVG[c.Id]; ok {
				filteredChildren = append(filteredChildren, c)
			}
		}
		out.StatVarGroups[svgID].ChildStatVarGroups = filteredChildren
		d := out.StatVarGroups[svgID]
		if len(d.ChildStatVars) == 0 && len(d.ChildStatVarGroups) == 0 {
			delete(out.StatVarGroups, svgID)
		}
	}
	return out
}

// GetStatVarGroup implements API for Mixer.GetStatVarGroup.
func GetStatVarGroup(
	ctx context.Context,
	in *pb.GetStatVarGroupRequest,
	store *store.Store,
	cache *resource.Cache,
) (
	*pb.StatVarGroups, error) {
	places := in.GetPlaces()

	var statVars []string
	// Only read place stat vars when the place is provided.
	// User can provide any arbitrary dcid, which might not be associated with
	// stat vars. In this case, an empty response is returned.
	if len(places) > 0 {
		svUnionResp, err := GetPlaceStatVarsUnionV1(
			ctx,
			&pb.GetPlaceStatVarsUnionRequest{Dcids: places},
			store,
		)
		if err != nil {
			return nil, err
		}
		statVars = svUnionResp.StatVars
	}

	var result *pb.StatVarGroups
	if cache == nil {
		// Read stat var group cache from the first base table, which is the most
		// preferred cache BigTable. Since stat var schemas are rebuild with every
		// group, so no merge needed.
		btDataList, err := bigtable.Read(
			ctx,
			store.BtGroup,
			cbt.RowList{bigtable.BtStatVarGroup},
			func(dcid string, jsonRaw []byte, isProto bool) (interface{}, error) {
				var svgResp pb.StatVarGroups
				if isProto {
					if err := proto.Unmarshal(jsonRaw, &svgResp); err != nil {
						return nil, err
					}
				} else {
					if err := protojson.Unmarshal(jsonRaw, &svgResp); err != nil {
						return nil, err
					}
				}
				return &svgResp, nil
			},
			// Since there is no dcid, use "_" as a dummy token
			func(token string) (string, error) { return "_", nil },
		)
		if err != nil {
			return nil, err
		}
<<<<<<< HEAD
		result = btDataList[0]["_"].(*pb.StatVarGroups)
=======
		result = baseDataList[len(store.BtGroup.BaseTables())-1]["_"].(*pb.StatVarGroups)
>>>>>>> d72b4d62
	} else {
		result = &pb.StatVarGroups{StatVarGroups: cache.RawSvg}
	}
	if len(places) > 0 {
		result = filterSVG(result, statVars)
	}
	return result, nil
}

// GetStatVarGroupNode implements API for Mixer.GetStatVarGroupNode.
func GetStatVarGroupNode(
	ctx context.Context,
	in *pb.GetStatVarGroupNodeRequest,
	store *store.Store,
	cache *resource.Cache,
) (*pb.StatVarGroupNode, error) {
	places := in.GetPlaces()
	svg := in.GetStatVarGroup()

	if svg == "" {
		return nil, status.Errorf(
			codes.InvalidArgument, "Missing required argument: stat_var_group")
	}

	result := &pb.StatVarGroupNode{}
	if r, ok := cache.RawSvg[svg]; ok {
		// Clone into result, otherwise the server cache is modified.
		result = proto.Clone(r).(*pb.StatVarGroupNode)
	}
	for _, item := range result.ChildStatVarGroups {
		item.DisplayName = cache.RawSvg[item.Id].AbsoluteName
		item.NumDescendentStatVars = cache.RawSvg[item.Id].NumDescendentStatVars
	}
	for _, item := range result.ChildStatVars {
		item.HasData = true
	}
	result.ParentStatVarGroups = cache.ParentSvg[svg]

	// Filter result based on places
	if len(places) > 0 {
		// Get the stat var and stat var group IDs to check if they are valid for
		// given places.
		allIDs := []string{svg}
		for _, item := range result.ChildStatVarGroups {
			allIDs = append(allIDs, item.Id)
		}
		for _, item := range result.ChildStatVars {
			allIDs = append(allIDs, item.Id)
		}
		allIDs = append(allIDs, result.ParentStatVarGroups...)
		// Check if stat data exists for given places
		statVarCount, err := Count(ctx, store.BtGroup, allIDs, places)
		if err != nil {
			return nil, err
		}
		// Count for current node.
		result.NumDescendentStatVars = 0
		if existence, ok := statVarCount[svg]; ok && len(existence) > 0 {
			for _, count := range existence {
				// Use the largest count among all places.
				if count > result.NumDescendentStatVars {
					result.NumDescendentStatVars = count
				}
			}
		}
		// Filter child stat var groups
		for _, item := range result.ChildStatVarGroups {
			item.NumDescendentStatVars = 0
			if existence, ok := statVarCount[item.Id]; ok && len(existence) > 0 {
				for _, count := range existence {
					// Use the largest count among all places
					if count > item.NumDescendentStatVars {
						item.NumDescendentStatVars = count
					}
				}
			}
		}
		// Filter child stat vars
		for _, item := range result.ChildStatVars {
			if existence, ok := statVarCount[item.Id]; !ok || len(existence) == 0 {
				item.HasData = false
			}
		}
	}

	// Gather stat vars from the private import
	if !store.MemDb.IsEmpty() {
		hasDataStatVars, noDataStatVars := store.MemDb.GetStatVars([]string{})
		if svg == "dc/g/Root" {
			result.ChildStatVarGroups = append(
				result.ChildStatVarGroups,
				&pb.StatVarGroupNode_ChildSVG{
					Id:                    "dc/g/Private",
					SpecializedEntity:     store.MemDb.GetManifest().ImportName,
					DisplayName:           store.MemDb.GetManifest().ImportName,
					NumDescendentStatVars: int64(len(hasDataStatVars) + len(noDataStatVars)),
				},
			)
		} else if svg == "dc/g/Private" {
			for _, statVar := range hasDataStatVars {
				result.ChildStatVars = append(
					result.ChildStatVars,
					&pb.StatVarGroupNode_ChildSV{
						Id:          statVar,
						DisplayName: statVar,
						HasData:     true,
					},
				)
			}
			for _, statVar := range noDataStatVars {
				result.ChildStatVars = append(
					result.ChildStatVars,
					&pb.StatVarGroupNode_ChildSV{
						Id:          statVar,
						DisplayName: statVar,
						HasData:     false,
					},
				)
			}
		}
	}
	return result, nil
}

// GetStatVarPath implements API for Mixer.GetStatVarPath.
func GetStatVarPath(
	ctx context.Context,
	in *pb.GetStatVarPathRequest,
	store *store.Store,
	cache *resource.Cache,
) (
	*pb.GetStatVarPathResponse, error) {
	id := in.GetId()
	if id == "" {
		return nil, status.Errorf(
			codes.InvalidArgument, "Missing required argument: id")
	}
	// Memory database stat vars are directly under "dc/g/Private"
	if store.MemDb.HasStatVar(id) {
		return &pb.GetStatVarPathResponse{
			Path: []string{id, "dc/g/Private"},
		}, nil
	}

	path := []string{id}
	curr := id
	for {
		if parents, ok := cache.ParentSvg[curr]; ok {
			curr = parents[0]
			if curr == svgRoot {
				break
			}
			path = append(path, curr)
		} else {
			break
		}
	}
	return &pb.GetStatVarPathResponse{
		Path: path,
	}, nil
}<|MERGE_RESOLUTION|>--- conflicted
+++ resolved
@@ -161,11 +161,7 @@
 		if err != nil {
 			return nil, err
 		}
-<<<<<<< HEAD
-		result = btDataList[0]["_"].(*pb.StatVarGroups)
-=======
-		result = baseDataList[len(store.BtGroup.BaseTables())-1]["_"].(*pb.StatVarGroups)
->>>>>>> d72b4d62
+		result = btDataList[len(store.BtGroup.Tables())-1]["_"].(*pb.StatVarGroups)
 	} else {
 		result = &pb.StatVarGroups{StatVarGroups: cache.RawSvg}
 	}
