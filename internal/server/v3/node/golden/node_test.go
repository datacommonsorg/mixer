--- conflicted
+++ resolved
@@ -46,7 +46,7 @@
 			nextToken  string
 			goldenFile string
 		}{
-			/*{
+			{
 				"Out properties",
 				[]string{
 					"Count_Person_Female",
@@ -79,25 +79,7 @@
 				"",
 				"out_pv_all.json",
 			},
-			{
-<<<<<<< HEAD
-				"First page of pagination",
-				[]string{
-					"StatisticalVariable",
-				},
-				"<-typeOf",
-				"",
-				"pagination_first_page.json",
-			}, */
-			{
-				"Second page of pagination",
-				[]string{
-					"StatisticalVariable",
-				},
-				"<-typeOf",
-				"H4sIAAAAAAAA/0SQwWoyQQzHwaPH7xFydtnLd9pb1aKCVFGxh1KG7EyqU2czSyYrXUrfotAH7IuUWaS9hvz/+f0y/h6NF6lFZpKilfhKVlPpUG1siqRRqPScFNlSKp0tLqdCKWnewBrTMDQnwfZs/v/7GsHn6B32XZ1rVnOoYK+oPqm3GI4oHutAMIGtkPMWlaAC7VvavMAENn+puyZ2rCtWEkq6oxb7hljNnGo1W/FXVJrlDo1itl0dvA39okNBViJnHqMEN0W+bPRMcguYdeTTgaS5f1MSxjC0rYkdySzfk366Wv6CHDF0mW/AjVfi/AOowNkyi5fLrkHeEbrslDWPKAkm8IDNLXboW0pQPT1//AAAAP//AQAA///5rcKSZgEAAA==",
-				"pagination_second_page.json",
-=======
+      {
 				"All in property-values",
 				[]string{
 					"test_var_1",
@@ -141,8 +123,25 @@
 				"<-containedInPlace+{typeOf:City}",
 				"",
 				"in_chain_filter.json",
->>>>>>> d9ca1946
 			},
+      {
+				"First page of pagination",
+				[]string{
+					"StatisticalVariable",
+				},
+				"<-typeOf",
+				"",
+				"pagination_first_page.json",
+			},
+			{
+				"Second page of pagination",
+				[]string{
+					"StatisticalVariable",
+				},
+				"<-typeOf",
+				"H4sIAAAAAAAA/0SQwWoyQQzHwaPH7xFydtnLd9pb1aKCVFGxh1KG7EyqU2czSyYrXUrfotAH7IuUWaS9hvz/+f0y/h6NF6lFZpKilfhKVlPpUG1siqRRqPScFNlSKp0tLqdCKWnewBrTMDQnwfZs/v/7GsHn6B32XZ1rVnOoYK+oPqm3GI4oHutAMIGtkPMWlaAC7VvavMAENn+puyZ2rCtWEkq6oxb7hljNnGo1W/FXVJrlDo1itl0dvA39okNBViJnHqMEN0W+bPRMcguYdeTTgaS5f1MSxjC0rYkdySzfk366Wv6CHDF0mW/AjVfi/AOowNkyi5fLrkHeEbrslDWPKAkm8IDNLXboW0pQPT1//AAAAP//AQAA///5rcKSZgEAAA==",
+				"pagination_second_page.json",
+      },
 		} {
 			goldenFile := c.goldenFile
 			resp, err := mixer.V3Node(ctx, &pbv2.NodeRequest{
