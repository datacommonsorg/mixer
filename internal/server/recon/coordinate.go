--- conflicted
+++ resolved
@@ -106,33 +106,7 @@
 	for place := range questionablePlaces {
 		questionablePlaceList = append(questionablePlaceList, place)
 	}
-<<<<<<< HEAD
-	geoJSONDataList, err := bigtable.Read(
-		ctx,
-		store.BtGroup,
-		geoJSONRowList,
-		func(dcid string, jsonRaw []byte, isProto bool) (interface{}, error) {
-			var info pb.EntityInfoCollection
-			if isProto {
-				if err := proto.Unmarshal(jsonRaw, &info); err != nil {
-					return nil, err
-				}
-			} else {
-				if err := protojson.Unmarshal(jsonRaw, &info); err != nil {
-					return nil, err
-				}
-			}
-			return &info, nil
-		},
-
-		func(rowKey string) (string, error) {
-			l := strings.TrimPrefix(rowKey, bigtable.BtOutPropValPrefix)
-			return strings.TrimSuffix(l, fmt.Sprintf("^%s", geoJSONPredicate)), nil
-		},
-	)
-=======
 	geoJSONData, err := node.GetPropertyValuesHelper(ctx, store, questionablePlaceList, geoJSONPredicate, true)
->>>>>>> d72b4d62
 	if err != nil {
 		return nil, err
 	}
