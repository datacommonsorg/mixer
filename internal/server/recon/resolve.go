--- conflicted
+++ resolved
@@ -137,36 +137,14 @@
 	reconEntityStore := map[string]map[string]*pb.ReconEntities{}
 
 	// Group resolving cache result by source ID.
-<<<<<<< HEAD
-	for idKey, reconEntities := range btDataList[0] {
-		if reconEntities == nil {
-			continue
-		}
-
-		sourceIDs, ok := idKeyToSourceIDs[idKey]
-		if !ok {
-			continue
-		}
-
-		parts := strings.Split(idKey, "^")
-		if len(parts) != 2 {
-			return nil, status.Errorf(codes.Internal, "Invalid id key %s", idKey)
-		}
-		idProp := parts[0]
-
-		for _, sourceID := range sourceIDs {
-			if _, ok := reconEntityStore[sourceID]; !ok {
-				reconEntityStore[sourceID] = map[string]*pb.ReconEntities{}
-=======
-	for _, data := range dataList {
-		for idKey, reconEntities := range data {
+	for _, btData := range btDataList {
+		for idKey, reconEntities := range btData {
 			if reconEntities == nil {
 				continue
 			}
 			sourceIDs, ok := idKeyToSourceIDs[idKey]
 			if !ok {
 				continue
->>>>>>> d72b4d62
 			}
 			parts := strings.Split(idKey, "^")
 			if len(parts) != 2 {
