// Copyright 2024 Google LLC
//
// Licensed under the Apache License, Version 2.0 (the "License");
// you may not use this file except in compliance with the License.
// You may obtain a copy of the License at
//
//     https://www.apache.org/licenses/LICENSE-2.0
//
// Unless required by applicable law or agreed to in writing, software
// distributed under the License is distributed on an "AS IS" BASIS,
// WITHOUT WARRANTIES OR CONDITIONS OF ANY KIND, either express or implied.
// See the License for the specific language governing permissions and
// limitations under the License.

// Package server is the main server
package server

import (
	"context"
	"log/slog"
	"time"

	"github.com/datacommonsorg/mixer/internal/log"
	"github.com/datacommonsorg/mixer/internal/merger"
	pb "github.com/datacommonsorg/mixer/internal/proto"
	"github.com/datacommonsorg/mixer/internal/server/pagination"
	"github.com/datacommonsorg/mixer/internal/server/statvar/search"
	"github.com/datacommonsorg/mixer/internal/server/translator"
	v2observation "github.com/datacommonsorg/mixer/internal/server/v2/observation"
	"github.com/datacommonsorg/mixer/internal/util"
	"golang.org/x/sync/errgroup"

	pbv2 "github.com/datacommonsorg/mixer/internal/proto/v2"
	"github.com/google/uuid"
	"google.golang.org/protobuf/encoding/protojson"
	"google.golang.org/protobuf/proto"
)

// V2Resolve implements API for mixer.V2Resolve.
func (s *Server) V2Resolve(
	ctx context.Context, in *pbv2.ResolveRequest,
) (*pbv2.ResolveResponse, error) {
	v2StartTime := time.Now()
	errGroup, errCtx := errgroup.WithContext(ctx)
	localRespChan := make(chan *pbv2.ResolveResponse, 1)
	remoteRespChan := make(chan *pbv2.ResolveResponse, 1)

	errGroup.Go(func() error {
		localResp, err := s.V2ResolveCore(errCtx, in)
		if err != nil {
			return err
		}
		localRespChan <- localResp
		return nil
	})

	if s.metadata.RemoteMixerDomain != "" {
		errGroup.Go(func() error {
			remoteResp := &pbv2.ResolveResponse{}
			err := util.FetchRemote(s.metadata, s.httpClient, "/v2/resolve", in, remoteResp)
			if err != nil {
				return err
			}
			remoteRespChan <- remoteResp
			return nil
		})
	} else {
		remoteRespChan <- nil
	}

	if err := errGroup.Wait(); err != nil {
		return nil, err
	}
	close(localRespChan)
	close(remoteRespChan)
	localResp, remoteResp := <-localRespChan, <-remoteRespChan
	v2Resp := merger.MergeResolve(localResp, remoteResp)
	v2Latency := time.Since(v2StartTime)

	s.maybeMirrorV3(
		ctx,
		in,
		v2Resp,
		v2Latency,
		func(ctx context.Context, req proto.Message) (proto.Message, error) {
			return s.V3Resolve(ctx, req.(*pbv2.ResolveRequest))
		},
		GetV2ResolveCmpOpts(),
	)

	return v2Resp, nil
}

// V2Node implements API for mixer.V2Node.
func (s *Server) V2Node(ctx context.Context, in *pbv2.NodeRequest) (
	*pbv2.NodeResponse, error,
) {
	v2StartTime := time.Now()
	errGroup, errCtx := errgroup.WithContext(ctx)
	localRespChan := make(chan *pbv2.NodeResponse, 1)
	remoteRespChan := make(chan *pbv2.NodeResponse, 1)

	if in.GetNextToken() == "" {
		// When request |next_token| is empty, there are two cases:
		// 1. The call does not need pagination, e.g. PropertyLabels.
		// 2. The call needs pagination, but this is the first call/page.
		// In both cases, we need to read from both local and remote, and merge.

		errGroup.Go(func() error {
			resp, err := s.V2NodeCore(errCtx, in)
			if err != nil {
				return err
			}
			localRespChan <- resp
			return nil
		})

		if s.metadata.RemoteMixerDomain != "" {
			errGroup.Go(func() error {
				remoteResp := &pbv2.NodeResponse{}
				err := util.FetchRemote(s.metadata, s.httpClient, "/v2/node", in, remoteResp)
				if err != nil {
					return err
				}
				remoteRespChan <- remoteResp
				return nil
			})
		} else {
			remoteRespChan <- nil
		}
	} else {
		// in.GetNextToken() != ""
		// In this case, the call needs pagination, and it's not the first call/page.

		paginationInfo, err := pagination.Decode(in.GetNextToken())
		if err != nil {
			return nil, err
		}
		cursorGroups := paginationInfo.GetCursorGroups()
		remotePaginationInfo := paginationInfo.GetRemotePaginationInfo()

		if len(cursorGroups) > 0 {
			// Non-empty |cursor_groups|, read from local, for non-first page.
			errGroup.Go(func() error {
				resp, err := s.V2NodeCore(ctx, in)
				if err != nil {
					return err
				}
				localRespChan <- resp
				return nil
			})
		} else {
			localRespChan <- nil
		}

		if s.metadata.RemoteMixerDomain != "" && remotePaginationInfo != nil {
			// Read from remote, for non-first page.

			errGroup.Go(func() error {
				// Update |next_token| before sending the request to remote.
				// Peel off one layer of |remote_pagination_info| hierarchy.
				remoteReqNextToken, err := util.EncodeProto(remotePaginationInfo)
				if err != nil {
					return err
				}
				in.NextToken = remoteReqNextToken

				// Call remote.
				remoteResp := &pbv2.NodeResponse{}
				if err := util.FetchRemote(
					s.metadata, s.httpClient, "/v2/node", in, remoteResp); err != nil {
					return err
				}
				remoteRespChan <- remoteResp
				return nil
			})
		} else {
			remoteRespChan <- nil
		}
	}

	if err := errGroup.Wait(); err != nil {
		return nil, err
	}
	close(localRespChan)
	close(remoteRespChan)

	localResp, remoteResp := <-localRespChan, <-remoteRespChan
	v2Resp, err := merger.MergeNode(localResp, remoteResp)
	if err != nil {
		return nil, err
	}
	v2Latency := time.Since(v2StartTime)

	s.maybeMirrorV3(
		ctx,
		in,
		v2Resp,
		v2Latency,
		func(ctx context.Context, req proto.Message) (proto.Message, error) {
			return s.V3Node(ctx, req.(*pbv2.NodeRequest))
		},
		GetV2NodeCmpOpts(),
	)

	return v2Resp, nil
}

// V2Event implements API for mixer.V2Event.
func (s *Server) V2Event(
	ctx context.Context, in *pbv2.EventRequest,
) (*pbv2.EventResponse, error) {
	errGroup, errCtx := errgroup.WithContext(ctx)
	localRespChan := make(chan *pbv2.EventResponse, 1)
	remoteRespChan := make(chan *pbv2.EventResponse, 1)

	errGroup.Go(func() error {
		localResp, err := s.V2EventCore(errCtx, in)
		if err != nil {
			return err
		}
		localRespChan <- localResp
		return nil
	})

	if s.metadata.RemoteMixerDomain != "" {
		errGroup.Go(func() error {
			remoteResp := &pbv2.EventResponse{}
			err := util.FetchRemote(s.metadata, s.httpClient, "/v2/event", in, remoteResp)
			if err != nil {
				return err
			}
			remoteRespChan <- remoteResp
			return nil
		})
	} else {
		remoteRespChan <- nil
	}

	if err := errGroup.Wait(); err != nil {
		return nil, err
	}
	close(localRespChan)
	close(remoteRespChan)
	localResp, remoteResp := <-localRespChan, <-remoteRespChan
	return merger.MergeEvent(localResp, remoteResp), nil
}

// V2Observation implements API for mixer.V2Observation.
func (s *Server) V2Observation(
	ctx context.Context, in *pbv2.ObservationRequest,
) (*pbv2.ObservationResponse, error) {
	v2StartTime := time.Now()

	surface, toRemote := util.GetMetadata(ctx)

	initialResp, queryType, err := v2observation.ObservationInternal(
		ctx,
		s.store,
		s.cachedata.Load(),
		s.metadata,
		s.httpClient,
		in,
		surface)
	if err != nil {
		return nil, err
	}
	calculatedResps, err := v2observation.MaybeCalculateHoles(
		ctx,
		s.store,
		s.cachedata.Load(),
		s.metadata,
		s.httpClient,
		in,
		initialResp,
		surface,
	)
	if err != nil {
		return nil, err
	}
	// initialResp is preferred over any calculated response.
	combinedResp := append([]*pbv2.ObservationResponse{initialResp}, calculatedResps...)
	v2Resp := merger.MergeMultiObservation(combinedResp)
	v2Latency := time.Since(v2StartTime)

	s.maybeMirrorV3(
		ctx,
		in,
		v2Resp,
		v2Latency,
		func(ctx context.Context, req proto.Message) (proto.Message, error) {
			return s.V3Observation(ctx, req.(*pbv2.ObservationRequest))
		},
		GetV2ObservationCmpOpts(),
	)
<<<<<<< HEAD

	// Create a new ID to return with the response.
	requestId := uuid.New()
	v2Resp.RequestId = requestId.String()

	// Handle usage logging.
	// if rand.Float64() < s.flags.WriteUsageLogs {
	log.WriteUsageLog(surface, toRemote, "" /* place type, still WIP */, s.store, v2Resp, queryType)
	// }

	// START: Temporary debug logging
	m := protojson.MarshalOptions{
		UseProtoNames: true, // This is important to use snake_case
	}
	jsonBytes, err := m.Marshal(v2Resp)
	if err != nil {
		slog.Error("Error marshaling response for debugging", "err", err)
	} else {
		slog.Info("DEBUG: Final JSON response being sent", "json", string(jsonBytes))
=======
 
	// Handle usage logging.
	if rand.Float64() < s.flags.WriteUsageLogs {
		log.WriteUsageLog(surface, toRemote, []string{} /* place types, still WIP */, s.store, v2Resp, queryType)
>>>>>>> a29eb889
	}
	// END: Temporary debug logging

	return v2Resp, nil
}

// V2Sparql implements API for Mixer.V2Sparql.
func (s *Server) V2Sparql(
	ctx context.Context, in *pb.SparqlRequest,
) (*pb.QueryResponse, error) {
	legacyRequest := &pb.QueryRequest{
		Sparql: in.Query,
	}
	return translator.Query(ctx, legacyRequest, s.metadata, s.store)
}

// FilterStatVarsByEntity implements API for Mixer.FilterStatVarsByEntity.
func (s *Server) FilterStatVarsByEntity(
	ctx context.Context, in *pb.FilterStatVarsByEntityRequest,
) (*pb.FilterStatVarsByEntityResponse, error) {
	errGroup, _ := errgroup.WithContext(ctx)

	localResponseChan := make(chan *pb.FilterStatVarsByEntityResponse, 1)
	remoteResponseChan := make(chan *pb.FilterStatVarsByEntityResponse, 1)

	errGroup.Go(func() error {
		localResponse, err := search.FilterStatVarsByEntity(ctx, in, s.store, s.cachedata.Load())
		if err != nil {
			return err
		}
		localResponseChan <- localResponse
		return nil
	})

	remoteResponse := &pb.FilterStatVarsByEntityResponse{}
	if s.metadata.RemoteMixerDomain != "" {
		errGroup.Go(func() error {
			if err := util.FetchRemote(
				s.metadata,
				s.httpClient,
				"/v2/variable/filter",
				in,
				remoteResponse,
			); err != nil {
				return err
			}
			remoteResponseChan <- remoteResponse
			return nil
		})
	} else {
		remoteResponseChan <- nil
	}

	if err := errGroup.Wait(); err != nil {
		return nil, err
	}
	close(localResponseChan)
	close(remoteResponseChan)

	merged := merger.MergeFilterStatVarsByEntityResponse(<-localResponseChan, <-remoteResponseChan)
	return merged, nil
}<|MERGE_RESOLUTION|>--- conflicted
+++ resolved
@@ -17,7 +17,7 @@
 
 import (
 	"context"
-	"log/slog"
+	"math/rand"
 	"time"
 
 	"github.com/datacommonsorg/mixer/internal/log"
@@ -32,7 +32,6 @@
 
 	pbv2 "github.com/datacommonsorg/mixer/internal/proto/v2"
 	"github.com/google/uuid"
-	"google.golang.org/protobuf/encoding/protojson"
 	"google.golang.org/protobuf/proto"
 )
 
@@ -293,34 +292,15 @@
 		},
 		GetV2ObservationCmpOpts(),
 	)
-<<<<<<< HEAD
 
 	// Create a new ID to return with the response.
 	requestId := uuid.New()
 	v2Resp.RequestId = requestId.String()
 
 	// Handle usage logging.
-	// if rand.Float64() < s.flags.WriteUsageLogs {
-	log.WriteUsageLog(surface, toRemote, "" /* place type, still WIP */, s.store, v2Resp, queryType)
-	// }
-
-	// START: Temporary debug logging
-	m := protojson.MarshalOptions{
-		UseProtoNames: true, // This is important to use snake_case
-	}
-	jsonBytes, err := m.Marshal(v2Resp)
-	if err != nil {
-		slog.Error("Error marshaling response for debugging", "err", err)
-	} else {
-		slog.Info("DEBUG: Final JSON response being sent", "json", string(jsonBytes))
-=======
- 
-	// Handle usage logging.
 	if rand.Float64() < s.flags.WriteUsageLogs {
 		log.WriteUsageLog(surface, toRemote, []string{} /* place types, still WIP */, s.store, v2Resp, queryType)
->>>>>>> a29eb889
-	}
-	// END: Temporary debug logging
+	}
 
 	return v2Resp, nil
 }
