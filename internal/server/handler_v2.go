// Copyright 2024 Google LLC
//
// Licensed under the Apache License, Version 2.0 (the "License");
// you may not use this file except in compliance with the License.
// You may obtain a copy of the License at
//
//     https://www.apache.org/licenses/LICENSE-2.0
//
// Unless required by applicable law or agreed to in writing, software
// distributed under the License is distributed on an "AS IS" BASIS,
// WITHOUT WARRANTIES OR CONDITIONS OF ANY KIND, either express or implied.
// See the License for the specific language governing permissions and
// limitations under the License.

// Package server is the main server
package server

import (
	"context"
<<<<<<< HEAD
=======
	"log/slog"
	"math/rand"
>>>>>>> 5e9a2868
	"time"

	"github.com/datacommonsorg/mixer/internal/log"
	"github.com/datacommonsorg/mixer/internal/merger"
	pb "github.com/datacommonsorg/mixer/internal/proto"
	pbv2 "github.com/datacommonsorg/mixer/internal/proto/v2"
	"github.com/datacommonsorg/mixer/internal/server/pagination"
	"github.com/datacommonsorg/mixer/internal/server/statvar/search"
	"github.com/datacommonsorg/mixer/internal/server/translator"
	v2observation "github.com/datacommonsorg/mixer/internal/server/v2/observation"
	"github.com/datacommonsorg/mixer/internal/util"
	"github.com/google/uuid"
	"golang.org/x/sync/errgroup"
	"google.golang.org/grpc"
	"google.golang.org/grpc/metadata"
	"google.golang.org/protobuf/proto"
)

// V2Resolve implements API for mixer.V2Resolve.
func (s *Server) V2Resolve(
	ctx context.Context, in *pbv2.ResolveRequest,
) (*pbv2.ResolveResponse, error) {
	v2StartTime := time.Now()
	errGroup, errCtx := errgroup.WithContext(ctx)
	localRespChan := make(chan *pbv2.ResolveResponse, 1)
	remoteRespChan := make(chan *pbv2.ResolveResponse, 1)

	errGroup.Go(func() error {
		localResp, err := s.V2ResolveCore(errCtx, in)
		if err != nil {
			return err
		}
		localRespChan <- localResp
		return nil
	})

	if s.metadata.RemoteMixerDomain != "" {
		errGroup.Go(func() error {
			remoteResp := &pbv2.ResolveResponse{}
			err := util.FetchRemote(s.metadata, s.httpClient, "/v2/resolve", in, remoteResp)
			if err != nil {
				return err
			}
			remoteRespChan <- remoteResp
			return nil
		})
	} else {
		remoteRespChan <- nil
	}

	if err := errGroup.Wait(); err != nil {
		return nil, err
	}
	close(localRespChan)
	close(remoteRespChan)
	localResp, remoteResp := <-localRespChan, <-remoteRespChan
	v2Resp := merger.MergeResolve(localResp, remoteResp)
	v2Latency := time.Since(v2StartTime)

	s.maybeMirrorV3(
		ctx,
		in,
		v2Resp,
		v2Latency,
		func(ctx context.Context, req proto.Message) (proto.Message, error) {
			return s.V3Resolve(ctx, req.(*pbv2.ResolveRequest))
		},
		GetV2ResolveCmpOpts(),
	)

	return v2Resp, nil
}

// V2Node implements API for mixer.V2Node.
func (s *Server) V2Node(ctx context.Context, in *pbv2.NodeRequest) (
	*pbv2.NodeResponse, error,
) {
	v2StartTime := time.Now()
	errGroup, errCtx := errgroup.WithContext(ctx)
	localRespChan := make(chan *pbv2.NodeResponse, 1)
	remoteRespChan := make(chan *pbv2.NodeResponse, 1)

	if in.GetNextToken() == "" {
		// When request |next_token| is empty, there are two cases:
		// 1. The call does not need pagination, e.g. PropertyLabels.
		// 2. The call needs pagination, but this is the first call/page.
		// In both cases, we need to read from both local and remote, and merge.

		errGroup.Go(func() error {
			resp, err := s.V2NodeCore(errCtx, in)
			if err != nil {
				return err
			}
			localRespChan <- resp
			return nil
		})

		if s.metadata.RemoteMixerDomain != "" {
			errGroup.Go(func() error {
				remoteResp := &pbv2.NodeResponse{}
				err := util.FetchRemote(s.metadata, s.httpClient, "/v2/node", in, remoteResp)
				if err != nil {
					return err
				}
				remoteRespChan <- remoteResp
				return nil
			})
		} else {
			remoteRespChan <- nil
		}
	} else {
		// in.GetNextToken() != ""
		// In this case, the call needs pagination, and it's not the first call/page.

		paginationInfo, err := pagination.Decode(in.GetNextToken())
		if err != nil {
			return nil, err
		}
		cursorGroups := paginationInfo.GetCursorGroups()
		remotePaginationInfo := paginationInfo.GetRemotePaginationInfo()

		if len(cursorGroups) > 0 {
			// Non-empty |cursor_groups|, read from local, for non-first page.
			errGroup.Go(func() error {
				resp, err := s.V2NodeCore(ctx, in)
				if err != nil {
					return err
				}
				localRespChan <- resp
				return nil
			})
		} else {
			localRespChan <- nil
		}

		if s.metadata.RemoteMixerDomain != "" && remotePaginationInfo != nil {
			// Read from remote, for non-first page.

			errGroup.Go(func() error {
				// Update |next_token| before sending the request to remote.
				// Peel off one layer of |remote_pagination_info| hierarchy.
				remoteReqNextToken, err := util.EncodeProto(remotePaginationInfo)
				if err != nil {
					return err
				}
				in.NextToken = remoteReqNextToken

				// Call remote.
				remoteResp := &pbv2.NodeResponse{}
				if err := util.FetchRemote(
					s.metadata, s.httpClient, "/v2/node", in, remoteResp); err != nil {
					return err
				}
				remoteRespChan <- remoteResp
				return nil
			})
		} else {
			remoteRespChan <- nil
		}
	}

	if err := errGroup.Wait(); err != nil {
		return nil, err
	}
	close(localRespChan)
	close(remoteRespChan)

	localResp, remoteResp := <-localRespChan, <-remoteRespChan
	v2Resp, err := merger.MergeNode(localResp, remoteResp)
	if err != nil {
		return nil, err
	}
	v2Latency := time.Since(v2StartTime)

	s.maybeMirrorV3(
		ctx,
		in,
		v2Resp,
		v2Latency,
		func(ctx context.Context, req proto.Message) (proto.Message, error) {
			return s.V3Node(ctx, req.(*pbv2.NodeRequest))
		},
		GetV2NodeCmpOpts(),
	)

	return v2Resp, nil
}

// V2Event implements API for mixer.V2Event.
func (s *Server) V2Event(
	ctx context.Context, in *pbv2.EventRequest,
) (*pbv2.EventResponse, error) {
	errGroup, errCtx := errgroup.WithContext(ctx)
	localRespChan := make(chan *pbv2.EventResponse, 1)
	remoteRespChan := make(chan *pbv2.EventResponse, 1)

	errGroup.Go(func() error {
		localResp, err := s.V2EventCore(errCtx, in)
		if err != nil {
			return err
		}
		localRespChan <- localResp
		return nil
	})

	if s.metadata.RemoteMixerDomain != "" {
		errGroup.Go(func() error {
			remoteResp := &pbv2.EventResponse{}
			err := util.FetchRemote(s.metadata, s.httpClient, "/v2/event", in, remoteResp)
			if err != nil {
				return err
			}
			remoteRespChan <- remoteResp
			return nil
		})
	} else {
		remoteRespChan <- nil
	}

	if err := errGroup.Wait(); err != nil {
		return nil, err
	}
	close(localRespChan)
	close(remoteRespChan)
	localResp, remoteResp := <-localRespChan, <-remoteRespChan
	return merger.MergeEvent(localResp, remoteResp), nil
}

// V2Observation implements API for mixer.V2Observation.
func (s *Server) V2Observation(
	ctx context.Context, in *pbv2.ObservationRequest,
) (*pbv2.ObservationResponse, error) {
	v2StartTime := time.Now()

	surface, toRemote := util.GetMetadata(ctx)

	initialResp, queryType, err := v2observation.ObservationInternal(
		ctx,
		s.store,
		s.cachedata.Load(),
		s.metadata,
		s.httpClient,
		in,
		surface)
	if err != nil {
		return nil, err
	}
	calculatedResps, err := v2observation.MaybeCalculateHoles(
		ctx,
		s.store,
		s.cachedata.Load(),
		s.metadata,
		s.httpClient,
		in,
		initialResp,
		surface,
	)
	if err != nil {
		return nil, err
	}
	// initialResp is preferred over any calculated response.
	combinedResp := append([]*pbv2.ObservationResponse{initialResp}, calculatedResps...)
	v2Resp := merger.MergeMultiObservation(combinedResp)
	v2Latency := time.Since(v2StartTime)

	s.maybeMirrorV3(
		ctx,
		in,
		v2Resp,
		v2Latency,
		func(ctx context.Context, req proto.Message) (proto.Message, error) {
			return s.V3Observation(ctx, req.(*pbv2.ObservationRequest))
		},
		GetV2ObservationCmpOpts(),
	)

	// Create a new ID to return as a header on the response.
	// This is used for usage logging and in the website to log cached usage.
	responseId := uuid.New()
	if err := grpc.SetHeader(ctx, metadata.Pairs("x-response-id", responseId.String())); err != nil {
		slog.Warn("Failed to set responseId header", "error", err)
	}

	// Handle usage logging.
<<<<<<< HEAD
	// if rand.Float64() < s.flags.WriteUsageLogs {
	log.WriteUsageLog(surface, toRemote, v2Resp, queryType)
	// }
=======
	if rand.Float64() < s.flags.WriteUsageLogs {
		log.WriteUsageLog(surface, toRemote, []string{} /* place types, still WIP */, s.store, v2Resp, queryType, responseId.String())
	}
>>>>>>> 5e9a2868

	return v2Resp, nil
}

// V2Sparql implements API for Mixer.V2Sparql.
func (s *Server) V2Sparql(
	ctx context.Context, in *pb.SparqlRequest,
) (*pb.QueryResponse, error) {
	legacyRequest := &pb.QueryRequest{
		Sparql: in.Query,
	}
	return translator.Query(ctx, legacyRequest, s.metadata, s.store)
}

// FilterStatVarsByEntity implements API for Mixer.FilterStatVarsByEntity.
func (s *Server) FilterStatVarsByEntity(
	ctx context.Context, in *pb.FilterStatVarsByEntityRequest,
) (*pb.FilterStatVarsByEntityResponse, error) {
	errGroup, _ := errgroup.WithContext(ctx)

	localResponseChan := make(chan *pb.FilterStatVarsByEntityResponse, 1)
	remoteResponseChan := make(chan *pb.FilterStatVarsByEntityResponse, 1)

	errGroup.Go(func() error {
		localResponse, err := search.FilterStatVarsByEntity(ctx, in, s.store, s.cachedata.Load())
		if err != nil {
			return err
		}
		localResponseChan <- localResponse
		return nil
	})

	remoteResponse := &pb.FilterStatVarsByEntityResponse{}
	if s.metadata.RemoteMixerDomain != "" {
		errGroup.Go(func() error {
			if err := util.FetchRemote(
				s.metadata,
				s.httpClient,
				"/v2/variable/filter",
				in,
				remoteResponse,
			); err != nil {
				return err
			}
			remoteResponseChan <- remoteResponse
			return nil
		})
	} else {
		remoteResponseChan <- nil
	}

	if err := errGroup.Wait(); err != nil {
		return nil, err
	}
	close(localResponseChan)
	close(remoteResponseChan)

	merged := merger.MergeFilterStatVarsByEntityResponse(<-localResponseChan, <-remoteResponseChan)
	return merged, nil
}<|MERGE_RESOLUTION|>--- conflicted
+++ resolved
@@ -17,11 +17,8 @@
 
 import (
 	"context"
-<<<<<<< HEAD
-=======
 	"log/slog"
 	"math/rand"
->>>>>>> 5e9a2868
 	"time"
 
 	"github.com/datacommonsorg/mixer/internal/log"
@@ -306,15 +303,9 @@
 	}
 
 	// Handle usage logging.
-<<<<<<< HEAD
-	// if rand.Float64() < s.flags.WriteUsageLogs {
-	log.WriteUsageLog(surface, toRemote, v2Resp, queryType)
-	// }
-=======
 	if rand.Float64() < s.flags.WriteUsageLogs {
-		log.WriteUsageLog(surface, toRemote, []string{} /* place types, still WIP */, s.store, v2Resp, queryType, responseId.String())
-	}
->>>>>>> 5e9a2868
+		log.WriteUsageLog(surface, toRemote, v2Resp, queryType, responseId.String())
+	}
 
 	return v2Resp, nil
 }
