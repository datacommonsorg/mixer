// Copyright 2024 Google LLC
//
// Licensed under the Apache License, Version 2.0 (the "License");
// you may not use this file except in compliance with the License.
// You may obtain a copy of the License at
//
//     https://www.apache.org/licenses/LICENSE-2.0
//
// Unless required by applicable law or agreed to in writing, software
// distributed under the License is distributed on an "AS IS" BASIS,
// WITHOUT WARRANTIES OR CONDITIONS OF ANY KIND, either express or implied.
// See the License for the specific language governing permissions and
// limitations under the License.

package spanner

import (
	"context"
	"fmt"

	v3 "github.com/datacommonsorg/mixer/internal/proto/v3"
	"github.com/datacommonsorg/mixer/internal/server/datasource"
	v2 "github.com/datacommonsorg/mixer/internal/server/v2"
)

// SpannerDataSource represents a data source that interacts with Spanner.
type SpannerDataSource struct {
	client *SpannerClient
}

func NewSpannerDataSource(client *SpannerClient) *SpannerDataSource {
	return &SpannerDataSource{client: client}
}

// Type returns the type of the data source.
func (sds *SpannerDataSource) Type() datasource.DataSourceType {
	return datasource.TypeSpanner
}

// Node retrieves node data from Spanner.
func (sds *SpannerDataSource) Node(ctx context.Context, req *v3.NodeRequest) (*v3.NodeResponse, error) {
	arcs, err := v2.ParseProperty(req.GetProperty())
	if err != nil {
		return nil, err
	}
	if len(arcs) == 0 {
		return &v3.NodeResponse{}, nil
	}
	if len(arcs) > 1 {
		return nil, fmt.Errorf("multiple arcs in node request")
	}
	arc := arcs[0]

	if arc.SingleProp == "" && len(arc.BracketProps) == 0 {
		props, err := sds.client.GetNodeProps(ctx, req.Nodes, arc.Out)
		if err != nil {
			return nil, fmt.Errorf("error getting node properties: %v", err)
		}
		return nodePropsToNodeResponse(props), nil
	} else {
		edges, err := sds.client.GetNodeEdgesByID(ctx, req.Nodes, arc)
		if err != nil {
			return nil, fmt.Errorf("error getting node edges: %v", err)
		}
		return nodeEdgesToNodeResponse(edges), nil
	}
<<<<<<< HEAD
=======
	return nodeEdgesToNodeResponse(edges), nil
}

// Observation retrieves observation data from Spanner.
func (sds *SpannerDataSource) Observation(ctx context.Context, req *v3.ObservationRequest) (*v3.ObservationResponse, error) {
	return nil, nil
>>>>>>> 0d85c90e
}<|MERGE_RESOLUTION|>--- conflicted
+++ resolved
@@ -64,13 +64,9 @@
 		}
 		return nodeEdgesToNodeResponse(edges), nil
 	}
-<<<<<<< HEAD
-=======
-	return nodeEdgesToNodeResponse(edges), nil
 }
 
 // Observation retrieves observation data from Spanner.
 func (sds *SpannerDataSource) Observation(ctx context.Context, req *v3.ObservationRequest) (*v3.ObservationResponse, error) {
 	return nil, nil
->>>>>>> 0d85c90e
 }