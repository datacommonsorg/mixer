// Copyright 2024 Google LLC
//
// Licensed under the Apache License, Version 2.0 (the "License");
// you may not use this file except in compliance with the License.
// You may obtain a copy of the License at
//
//     https://www.apache.org/licenses/LICENSE-2.0
//
// Unless required by applicable law or agreed to in writing, software
// distributed under the License is distributed on an "AS IS" BASIS,
// WITHOUT WARRANTIES OR CONDITIONS OF ANY KIND, either express or implied.
// See the License for the specific language governing permissions and
// limitations under the License.

// Queries executed by the SpannerClient.
package spanner

import (
	"context"
	"fmt"
	"strings"

	"cloud.google.com/go/spanner"
	"github.com/datacommonsorg/mixer/internal/server/v2/shared"
	"google.golang.org/api/iterator"
)

var (
	ObsColumns = []string{
		"variable_measured",
		"observation_about",
		"observation_date",
		"value",
		"provenance",
		"observation_period",
		"measurement_method",
		"unit",
		"scaling_factor",
	}
)

// SQL / GQL statements executed by the SpannerClient
var statements = struct {
	getEdgesBySubjectID             string
	getObsByVariableAndEntity       string
	getObsByVariableEntityAndDate   string
	getLatestObsByVariableAndEntity string
}{
	getEdgesBySubjectID: `
<<<<<<< HEAD
	SELECT
		edge.subject_id,
		edge.predicate,
		COALESCE(edge.object_id, '') AS object_id,
		COALESCE(edge.object_value, '') AS object_value,
		COALESCE(edge.provenance, '') AS provenance,
		COALESCE(object.name, '') AS name,
		COALESCE(object.types, []) AS types
	FROM
		Edge edge
	LEFT JOIN
		graph_table( DCGraph match -[e:Edge
		WHERE
			e.subject_id IN UNNEST(@ids)
			AND e.object_value IS NULL]->(n:Node) return n.subject_id,
			n.name,
			n.types) object
	ON
		edge.object_id = object.subject_id
	WHERE
		edge.subject_id IN UNNEST(@ids)
=======
		SELECT 
			subject_id, 
			predicate, 
			COALESCE(object_id, '') AS object_id, 
			COALESCE(object_value, '') AS object_value, 
			COALESCE(provenance, '') AS provenance
		FROM Edge
		WHERE subject_id IN UNNEST(@ids)
	`,
	getObsByVariableAndEntity: fmt.Sprintf(`
		SELECT %s
		FROM StatVarObservation
		WHERE
			variable_measured IN UNNEST(@variables) AND
			observation_about IN UNNEST(@entities) AND
			value != ''
		ORDER BY observation_date ASC
>>>>>>> 180d82bb
	`,
		getSelectColumns(ObsColumns, "")),
	getObsByVariableEntityAndDate: fmt.Sprintf(`
		SELECT %s
		FROM StatVarObservation
		WHERE
			variable_measured IN UNNEST(@variables) AND
			observation_about IN UNNEST(@entities) AND
			observation_date = @date AND
			value != ''
		ORDER BY observation_date ASC
	`,
		getSelectColumns(ObsColumns, "")),
	getLatestObsByVariableAndEntity: fmt.Sprintf(`
		SELECT %s
		FROM StatVarObservation AS t1
		INNER JOIN (
			SELECT
				variable_measured,
				observation_about,
				provenance,
				observation_period,
				measurement_method,
				unit,
				scaling_factor,
				MAX(observation_date) AS max_observation_date
				FROM
				StatVarObservation
				WHERE variable_measured IN UNNEST(@variables)
				AND observation_about IN UNNEST(@entities)
				GROUP BY 1, 2, 3, 4, 5, 6, 7
			) AS t2 
			ON t1.variable_measured = t2.variable_measured
			AND t1.observation_about = t2.observation_about
			AND (t1.provenance = t2.provenance OR (t1.provenance IS NULL AND t2.provenance IS NULL))
			AND (t1.observation_period = t2.observation_period OR (t1.observation_period IS NULL AND t2.observation_period IS NULL))
			AND (t1.unit = t2.unit OR (t1.unit IS NULL AND t2.unit IS NULL))
			AND (t1.scaling_factor = t2.scaling_factor OR (t1.scaling_factor IS NULL AND t2.scaling_factor IS NULL))
			AND t1.observation_date = t2.max_observation_date
		WHERE t1.variable_measured IN UNNEST(@variables)
		AND t1.observation_about IN UNNEST(@entities)
	`,
		getSelectColumns(ObsColumns, "t1.")),
}

// GetNodeEdgesByID retrieves node edges from Spanner given a list of IDs and returns a map.
func (sc *SpannerClient) GetNodeEdgesByID(ctx context.Context, ids []string) (map[string][]*Edge, error) {
	edges := make(map[string][]*Edge)
	if len(ids) == 0 {
		return edges, nil
	}

	stmt := spanner.Statement{
		SQL:    statements.getEdgesBySubjectID,
		Params: map[string]interface{}{"ids": ids},
	}

	err := sc.queryAndCollect(
		ctx,
		stmt,
		func() interface{} {
			return &Edge{}
		},
		func(rowStruct interface{}) {
			edge := rowStruct.(*Edge)
			subjectID := edge.SubjectID
			edges[subjectID] = append(edges[subjectID], edge)
		},
	)
	if err != nil {
		return edges, err
	}

	return edges, nil
}

// GetObservations retrieves observations from Spanner given a list of variables, entities and date.
func (sc *SpannerClient) GetObservations(ctx context.Context, variables []string, entities []string, date string) ([]*StatVarObservation, error) {
	var observations []*StatVarObservation
	if len(variables) == 0 || len(entities) == 0 {
		return observations, nil
	}

	var stmt spanner.Statement

	switch date {
	case "":
		stmt = spanner.Statement{
			SQL: statements.getObsByVariableAndEntity,
			Params: map[string]interface{}{
				"variables": variables,
				"entities":  entities,
			},
		}
	case shared.LATEST:
		stmt = spanner.Statement{
			SQL: statements.getLatestObsByVariableAndEntity,
			Params: map[string]interface{}{
				"variables": variables,
				"entities":  entities,
			},
		}
	default:
		stmt = spanner.Statement{
			SQL: statements.getObsByVariableEntityAndDate,
			Params: map[string]interface{}{
				"variables": variables,
				"entities":  entities,
				"date":      date,
			},
		}
	}

	err := sc.queryAndCollect(
		ctx,
		stmt,
		func() interface{} {
			return &StatVarObservation{}
		},
		func(rowStruct interface{}) {
			observation := rowStruct.(*StatVarObservation)
			observations = append(observations, observation)
		},
	)
	if err != nil {
		return observations, err
	}

	return observations, nil
}

func (sc *SpannerClient) queryAndCollect(
	ctx context.Context,
	stmt spanner.Statement,
	newStruct func() interface{},
	withStruct func(interface{}),
) error {
	iter := sc.client.Single().Query(ctx, stmt)
	defer iter.Stop()

	for {
		row, err := iter.Next()
		if err == iterator.Done {
			break
		}
		if err != nil {
			return fmt.Errorf("failed to fetch row: %w", err)
		}

		rowStruct := newStruct()
		if err := row.ToStructLenient(rowStruct); err != nil {
			return fmt.Errorf("failed to parse row: %w", err)
		}
		withStruct(rowStruct)
	}

	return nil
}

// getSelectColumns generates the select clause from the specified columns.
// The columns are coalesced to avoid nulls.
// They are optionally prefixed if a prefix is specified (relevant from queries with joins).
func getSelectColumns(columns []string, prefix string) string {
	var prefixedCols []string
	for _, col := range columns {
		prefixedCols = append(
			prefixedCols,
			fmt.Sprintf("COALESCE(%s%s, '') AS %s", prefix, col, col))
	}
	return strings.Join(prefixedCols, ",\n")
}<|MERGE_RESOLUTION|>--- conflicted
+++ resolved
@@ -47,7 +47,6 @@
 	getLatestObsByVariableAndEntity string
 }{
 	getEdgesBySubjectID: `
-<<<<<<< HEAD
 	SELECT
 		edge.subject_id,
 		edge.predicate,
@@ -69,15 +68,6 @@
 		edge.object_id = object.subject_id
 	WHERE
 		edge.subject_id IN UNNEST(@ids)
-=======
-		SELECT 
-			subject_id, 
-			predicate, 
-			COALESCE(object_id, '') AS object_id, 
-			COALESCE(object_value, '') AS object_value, 
-			COALESCE(provenance, '') AS provenance
-		FROM Edge
-		WHERE subject_id IN UNNEST(@ids)
 	`,
 	getObsByVariableAndEntity: fmt.Sprintf(`
 		SELECT %s
@@ -87,7 +77,6 @@
 			observation_about IN UNNEST(@entities) AND
 			value != ''
 		ORDER BY observation_date ASC
->>>>>>> 180d82bb
 	`,
 		getSelectColumns(ObsColumns, "")),
 	getObsByVariableEntityAndDate: fmt.Sprintf(`
