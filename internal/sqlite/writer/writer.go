--- conflicted
+++ resolved
@@ -235,15 +235,10 @@
 		if _, ok := placeToDCID[entity.GetNode()]; ok {
 			continue
 		}
-<<<<<<< HEAD
-		// TODO(ws): Handle the case with multiple candidates, especially for lat#lng.
-		placeToDCID[entity.GetNode()] = entity.GetCandidates()[0].GetDcid()
-=======
 		// TODO(ws): Handle the case with multiple candidates.
 		if len(entity.GetCandidates()) > 0 {
 			placeToDCID[entity.GetNode()] = entity.GetCandidates()[0].GetDcid()
 		}
->>>>>>> acacce1b
 	}
 
 	return placeToDCID, nil
