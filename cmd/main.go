--- conflicted
+++ resolved
@@ -211,12 +211,8 @@
 
 	// Register for Recon Service.
 	if *serveReconService {
-<<<<<<< HEAD
-		reconServer := server.NewReconServer(tables)
-=======
-		store := store.NewStore(nil, nil, baseTables, nil, *useImportGroup)
+		store := store.NewStore(nil, nil, tables, "", *useImportGroup)
 		reconServer := server.NewReconServer(store)
->>>>>>> d72b4d62
 		pb.RegisterReconServer(srv, reconServer)
 	}
 
