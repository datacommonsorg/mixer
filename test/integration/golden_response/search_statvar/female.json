{
  "statVars": [
    {
      "name": "Count of Female",
      "dcid": "Count_Death_Female"
    },
    {
      "name": "Female Population",
      "dcid": "Count_Person_Female"
    },
    {
      "name": "Female, Not Worked Full Time Population",
      "dcid": "Count_Person_NotWorkedFullTime"
    },
    {
      "name": "Female, Now Married Population",
      "dcid": "Count_Person_NowMarried"
    },
    {
      "name": "Life Expectancy of Female",
      "dcid": "LifeExpectancy_Person_Female"
    },
    {
      "name": "Unemployment Rate of Female",
      "dcid": "UnemploymentRate_Person_Female"
    },
    {
      "name": "10 - 14 Years, Female Population",
      "dcid": "Count_Person_10To14Years_Female"
    },
    {
      "name": "14 Years or Less, Female Population",
      "dcid": "Count_Person_Upto14Years_Female"
    },
    {
      "name": "15 - 17 Years, Female Population",
      "dcid": "Count_Person_15To17Years_Female"
    },
    {
      "name": "15 - 19 Years, Female Population",
      "dcid": "Count_Person_15To19Years_Female"
    },
    {
      "name": "15 - 64 Years, Female Population",
      "dcid": "Count_Person_15To64Years_Female"
    },
    {
      "name": "15 Years or More, Female Population",
      "dcid": "Count_Person_15OrMoreYears_Female"
    },
    {
      "name": "16 - 19 Years, Female Population",
      "dcid": "Count_Person_16To19Years_Female"
    },
    {
      "name": "16 Years or More, Civilian, Employed, in Labor Force, Female Population",
      "dcid": "Count_Person_Female_Employed"
    },
    {
      "name": "16 Years or More, Female Population",
      "dcid": "Count_Person_16OrMoreYears_Female"
    },
    {
      "name": "18 - 19 Years, Female Population",
      "dcid": "Count_Person_18To19Years_Female"
    },
    {
      "name": "18 - 24 Years, Female Population",
      "dcid": "Count_Person_18To24Years_Female"
    },
    {
      "name": "18 - 64 Years, Female Population",
      "dcid": "Count_Person_18To64Years_Female"
    },
    {
      "name": "18 Years or More, Female Population",
      "dcid": "Count_Person_18OrMoreYears_Female"
    },
    {
      "name": "20 - 21 Years, Female Population",
      "dcid": "Count_Person_20To21Years_Female"
    },
    {
      "name": "20 - 24 Years, Female Population",
      "dcid": "Count_Person_20To24Years_Female"
    },
    {
      "name": "21 - 64 Years, Female Population",
      "dcid": "Count_Person_21To64Years_Female"
    },
    {
      "name": "22 - 24 Years, Female Population",
      "dcid": "Count_Person_22To24Years_Female"
    },
    {
      "name": "25 - 29 Years, Female Population",
      "dcid": "Count_Person_25To29Years_Female"
    },
    {
      "name": "25 - 34 Years, Female Population",
      "dcid": "Count_Person_25To34Years_Female"
    },
    {
      "name": "25 Years or More, Female Population",
      "dcid": "Count_Person_25OrMoreYears_Female"
    },
    {
      "name": "3 Years or More, Female Population",
      "dcid": "Count_Person_3OrMoreYears_Female"
    },
    {
      "name": "30 - 34 Years, Female Population",
      "dcid": "Count_Person_30To34Years_Female"
    },
    {
      "name": "35 - 39 Years, Female Population",
      "dcid": "Count_Person_35To39Years_Female"
    },
    {
      "name": "35 - 44 Years, Female Population",
      "dcid": "Count_Person_35To44Years_Female"
    },
    {
      "name": "4 Years or Less, Female Population",
      "dcid": "Count_Person_Upto4Years_Female"
    },
    {
      "name": "40 - 44 Years, Female Population",
      "dcid": "Count_Person_40To44Years_Female"
    },
    {
      "name": "40 - 64 Years, Female Population",
      "dcid": "Count_Person_40To64Years_Female"
    },
    {
      "name": "45 - 49 Years, Female Population",
      "dcid": "Count_Person_45To49Years_Female"
    },
    {
      "name": "45 - 54 Years, Female Population",
      "dcid": "Count_Person_45To54Years_Female"
    },
    {
      "name": "45 - 64 Years, Female Population",
      "dcid": "Count_Person_45To64Years_Female"
    },
    {
      "name": "5 - 9 Years, Female Population",
      "dcid": "Count_Person_5To9Years_Female"
    },
    {
      "name": "5 Years or Less, Female Population",
      "dcid": "Count_Person_Upto5Years_Female"
    },
    {
      "name": "50 - 54 Years, Female Population",
      "dcid": "Count_Person_50To54Years_Female"
    },
    {
      "name": "50 - 64 Years, Female Population",
      "dcid": "Count_Person_50To64Years_Female"
    },
    {
      "name": "55 - 59 Years, Female Population",
      "dcid": "Count_Person_55To59Years_Female"
    },
    {
      "name": "60 - 61 Years, Female Population",
      "dcid": "Count_Person_60To61Years_Female"
    },
    {
      "name": "60 - 64 Years, Female Population",
      "dcid": "Count_Person_60To64Years_Female"
    },
    {
      "name": "62 - 64 Years, Female Population",
      "dcid": "Count_Person_62To64Years_Female"
    },
    {
      "name": "64 Years or Less, Female Population",
      "dcid": "Count_Person_Upto64Years_Female"
    },
    {
      "name": "65 - 66 Years, Female Population",
      "dcid": "Count_Person_65To66Years_Female"
    },
    {
      "name": "65 - 69 Years, Female Population",
      "dcid": "Count_Person_65To69Years_Female"
    },
    {
      "name": "65 Years or More, Female Population",
      "dcid": "Count_Person_65OrMoreYears_Female"
    },
    {
      "name": "67 - 69 Years, Female Population",
      "dcid": "Count_Person_67To69Years_Female"
    },
    {
      "name": "70 - 74 Years, Female Population",
      "dcid": "Count_Person_70To74Years_Female"
    },
    {
      "name": "75 - 79 Years, Female Population",
      "dcid": "Count_Person_75To79Years_Female"
    },
    {
      "name": "75 Years or More, Female Population",
      "dcid": "Count_Person_75OrMoreYears_Female"
    },
    {
      "name": "80 - 84 Years, Female Population",
      "dcid": "Count_Person_80To84Years_Female"
    },
    {
      "name": "80 Years or More, Female Population",
      "dcid": "Count_Person_80OrMoreYears_Female"
    },
    {
      "name": "85 Years or More, Female Population",
      "dcid": "Count_Person_85OrMoreYears_Female"
    },
    {
      "name": "Count of 1 - 4 Years, Female",
      "dcid": "Count_Death_1To4Years_Female"
    },
    {
      "name": "Count of 1 Years or Less, Female",
      "dcid": "Count_Death_Upto1Years_Female"
    },
    {
      "name": "Count of 10 - 14 Years, Female",
      "dcid": "Count_Death_10To14Years_Female"
    },
    {
      "name": "Count of 14 Years or Less, Female",
      "dcid": "Count_Death_Upto14Years_Female"
    },
    {
      "name": "Count of 15 - 19 Years, Female",
      "dcid": "Count_Death_15To19Years_Female"
    },
    {
      "name": "Count of 15 - 24 Years, Female",
      "dcid": "Count_Death_15To24Years_Female"
    },
    {
      "name": "Count of 15 - 64 Years, Female",
      "dcid": "Count_Death_15To64Years_Female"
    },
    {
      "name": "Count of 20 - 24 Years, Female",
      "dcid": "Count_Death_20To24Years_Female"
    },
    {
      "name": "Count of 25 - 29 Years, Female",
      "dcid": "Count_Death_25To29Years_Female"
    },
    {
      "name": "Count of 25 - 34 Years, Female",
      "dcid": "Count_Death_25To34Years_Female"
    },
    {
      "name": "Count of 30 - 34 Years, Female",
      "dcid": "Count_Death_30To34Years_Female"
    },
    {
      "name": "Count of 35 - 39 Years, Female",
      "dcid": "Count_Death_35To39Years_Female"
    },
    {
      "name": "Count of 35 - 44 Years, Female",
      "dcid": "Count_Death_35To44Years_Female"
    },
    {
      "name": "Count of 4 Years or Less, Female",
      "dcid": "Count_Death_Upto4Years_Female"
    },
    {
      "name": "Count of 40 - 44 Years, Female",
      "dcid": "Count_Death_40To44Years_Female"
    },
    {
      "name": "Count of 45 - 49 Years, Female",
      "dcid": "Count_Death_45To49Years_Female"
    },
    {
      "name": "Count of 45 - 54 Years, Female",
      "dcid": "Count_Death_45To54Years_Female"
    },
    {
      "name": "Count of 5 - 14 Years, Female",
      "dcid": "Count_Death_5To14Years_Female"
    },
    {
      "name": "Count of 5 - 9 Years, Female",
      "dcid": "Count_Death_5To9Years_Female"
    },
    {
      "name": "Count of 50 - 54 Years, Female",
      "dcid": "Count_Death_50To54Years_Female"
    },
    {
      "name": "Count of 55 - 59 Years, Female",
      "dcid": "Count_Death_55To59Years_Female"
    },
    {
      "name": "Count of 55 - 64 Years, Female",
      "dcid": "Count_Death_55To64Years_Female"
    },
    {
      "name": "Count of 60 - 64 Years, Female",
      "dcid": "Count_Death_60To64Years_Female"
    },
    {
      "name": "Count of 65 - 69 Years, Female",
      "dcid": "Count_Death_65To69Years_Female"
    },
    {
      "name": "Count of 65 - 74 Years, Female",
      "dcid": "Count_Death_65To74Years_Female"
    },
    {
      "name": "Count of 65 Years or More, Female",
      "dcid": "Count_Death_65OrMoreYears_Female"
    },
    {
      "name": "Count of 70 - 74 Years, Female",
      "dcid": "Count_Death_70To74Years_Female"
    },
    {
      "name": "Count of 75 - 79 Years, Female",
      "dcid": "Count_Death_75To79Years_Female"
    },
    {
      "name": "Count of 75 - 84 Years, Female",
      "dcid": "Count_Death_75To84Years_Female"
    },
    {
      "name": "Count of 80 Years or More, Female",
      "dcid": "Count_Death_80OrMoreYears_Female"
    },
    {
      "name": "Count of A00-B99 (Certain Infectious And Parasitic Diseases), Female",
      "dcid": "Count_Death_CertainInfectiousParasiticDiseases_Female"
    },
    {
      "name": "Count of Age Not Stated, Female",
      "dcid": "Count_Death_AgeNotStated_Female"
    },
    {
      "name": "Count of C00-D48 (Neoplasms), Female",
      "dcid": "Count_Death_Neoplasms_Female"
    },
    {
      "name": "Count of D50-D89 (Diseases of The Blood And Blood-forming Organs And Certain Disorders Involving The Immune Mechanism), Female",
      "dcid": "Count_Death_DiseasesOfBloodAndBloodFormingOrgansAndImmuneDisorders_Female"
    },
    {
      "name": "Count of E00-E88 (Endocrine, Nutritional And Metabolic Diseases), Female",
      "dcid": "Count_Death_EndocrineNutritionalMetabolicDiseases_Female"
    },
    {
      "name": "Count of F01-F99 (Mental And Behavioural Disorders), Female",
      "dcid": "Count_Death_MentalBehaviouralDisorders_Female"
    },
    {
      "name": "Count of Female, American Indian And Alaska Native Alone",
      "dcid": "Count_Death_Female_AmericanIndianAndAlaskaNativeAlone"
    },
    {
      "name": "Count of Female, Asian or Pacific Islander",
      "dcid": "Count_Death_Female_AsianOrPacificIslander"
    },
    {
      "name": "Count of Female, Black or African American",
      "dcid": "Count_Death_Female_BlackOrAfricanAmerican"
    },
    {
      "name": "Count of Female, White",
      "dcid": "Count_Death_Female_White"
    },
    {
      "name": "Count of G00-G98 (Diseases of The Nervous System), Female",
      "dcid": "Count_Death_DiseasesOfTheNervousSystem_Female"
    },
    {
      "name": "Count of I00-I99 (Diseases of The Circulatory System), Female",
      "dcid": "Count_Death_DiseasesOfTheCirculatorySystem_Female"
    },
    {
      "name": "Count of J00-J98 (Diseases of The Respiratory System), Female",
      "dcid": "Count_Death_DiseasesOfTheRespiratorySystem_Female"
    },
    {
      "name": "Count of K00-K92 (Diseases of The Digestive System), Female",
      "dcid": "Count_Death_DiseasesOfTheDigestiveSystem_Female"
    },
    {
      "name": "Count of L00-L98 (Diseases of The Skin And Subcutaneous Tissue), Female",
      "dcid": "Count_Death_DiseasesOfTheSkinSubcutaneousTissue_Female"
    },
    {
      "name": "Count of M00-M99 (Diseases of The Musculoskeletal System And Connective Tissue), Female",
      "dcid": "Count_Death_DiseasesOfTheMusculoskeletalSystemConnectiveTissue_Female"
    },
    {
      "name": "Count of N00-N98 (Diseases of The Genitourinary System), Female",
      "dcid": "Count_Death_DiseasesOfTheGenitourinarySystem_Female"
    },
    {
      "name": "Count of O00-O99 (Pregnancy, Childbirth And The Puerperium), Female",
      "dcid": "Count_Death_PregnancyChildbirthThePuerperium_Female"
    },
    {
      "name": "Count of P00-P96 (Certain Conditions Originating in The Perinatal Period), Female",
      "dcid": "Count_Death_CertainConditionsOriginatingInThePerinatalPeriod_Female"
    },
    {
      "name": "Count of Q00-Q99 (Congenital Malformations, Deformations And Chromosomal Abnormalities), Female",
      "dcid": "Count_Death_CongenitalMalformationsDeformationsChromosomalAbnormalities_Female"
    },
    {
      "name": "Count of R00-R99 (Symptoms, Signs And Abnormal Clinical And Laboratory Findings, Not Elsewhere Classified), Female",
      "dcid": "Count_Death_AbnormalNotClassfied_Female"
    },
    {
      "name": "Count of U00-U99 (Codes for Special Purposes), Female",
      "dcid": "Count_Death_SpecialCases_Female"
    },
    {
      "name": "Count of V01-Y89 (External Causes of Morbidity And Mortality), Female",
      "dcid": "Count_Death_ExternalCauses_Female"
    },
    {
      "name": "Count of Years 85, Female",
      "dcid": "Count_Death_85Years_Female"
    },
    {
      "name": "Female, Above Poverty Level in The Past 12 Months Population",
      "dcid": "Count_Person_Female_AbovePovertyLevelInThePast12Months"
    },
    {
      "name": "Female, American Indian or Alaska Native Alone Population",
      "dcid": "Count_Person_Female_AmericanIndianOrAlaskaNativeAlone"
    },
    {
      "name": "Female, Asian Alone Population",
      "dcid": "Count_Person_Female_AsianAlone"
    },
    {
      "name": "Female, Below Poverty Level in The Past 12 Months Population",
      "dcid": "Count_Person_Female_BelowPovertyLevelInThePast12Months"
    },
    {
      "name": "Female, Black or African American Alone Population",
      "dcid": "Count_Person_Female_BlackOrAfricanAmericanAlone"
    },
    {
      "name": "Female, Hispanic or Latino Population",
      "dcid": "Count_Person_Female_HispanicOrLatino"
    },
    {
      "name": "Female, Native Hawaiian or Other Pacific Islander Alone Population",
      "dcid": "Count_Person_Female_NativeHawaiianOrOtherPacificIslanderAlone"
    },
    {
      "name": "Female, Some Other Race Alone Population",
      "dcid": "Count_Person_Female_SomeOtherRaceAlone"
    },
    {
      "name": "Female, Two or More Races Population",
      "dcid": "Count_Person_Female_TwoOrMoreRaces"
    },
    {
      "name": "Female, White Alone Not Hispanic or Latino Population",
      "dcid": "Count_Person_Female_WhiteAloneNotHispanicOrLatino"
    },
    {
      "name": "Female, White Alone Population",
      "dcid": "Count_Person_Female_WhiteAlone"
    },
    {
      "name": "Median Age of Female",
      "dcid": "Median_Age_Person_Female"
    },
    {
      "name": "Unemployment Rate of 25 - 74 Years, Female",
      "dcid": "UnemploymentRate_Person_25To74Years_Female"
    },
    {
      "name": "Unemployment Rate of 25 Years or Less, Female",
      "dcid": "UnemploymentRate_Person_Upto25Years_Female"
    },
    {
      "name": "Years 20, Female Population",
      "dcid": "Count_Person_20Years_Female"
    },
    {
      "name": "Years 21, Female Population",
      "dcid": "Count_Person_21Years_Female"
    },
    {
      "name": "10 - 14 Years, Female, American Indian or Alaska Native Alone Population",
      "dcid": "Count_Person_10To14Years_Female_AmericanIndianOrAlaskaNativeAlone"
    },
    {
      "name": "10 - 14 Years, Female, Asian Alone Population",
      "dcid": "Count_Person_10To14Years_Female_AsianAlone"
    },
    {
      "name": "10 - 14 Years, Female, Black or African American Alone Population",
      "dcid": "Count_Person_10To14Years_Female_BlackOrAfricanAmericanAlone"
    },
    {
      "name": "10 - 14 Years, Female, Hispanic or Latino Population",
      "dcid": "Count_Person_10To14Years_Female_HispanicOrLatino"
    },
    {
      "name": "10 - 14 Years, Female, Native Hawaiian or Other Pacific Islander Alone Population",
      "dcid": "Count_Person_10To14Years_Female_NativeHawaiianOrOtherPacificIslanderAlone"
    },
    {
      "name": "10 - 14 Years, Female, Not Enrolled in School Population",
      "dcid": "Count_Person_10To14Years_Female_NotEnrolledInSchool"
    },
    {
      "name": "10 - 14 Years, Female, Private School Population",
      "dcid": "Count_Person_10To14Years_Female_EnrolledInPrivateSchool"
    },
    {
      "name": "10 - 14 Years, Female, Public School Population",
      "dcid": "Count_Person_10To14Years_Female_EnrolledInPublicSchool"
    },
    {
      "name": "10 - 14 Years, Female, Some Other Race Alone Population",
      "dcid": "Count_Person_10To14Years_Female_SomeOtherRaceAlone"
    },
    {
      "name": "10 - 14 Years, Female, Two or More Races Population",
      "dcid": "Count_Person_10To14Years_Female_TwoOrMoreRaces"
    },
    {
      "name": "10 - 14 Years, Female, White Alone Not Hispanic or Latino Population",
      "dcid": "Count_Person_10To14Years_Female_WhiteAloneNotHispanicOrLatino"
    },
    {
      "name": "10 - 14 Years, Female, White Alone Population",
      "dcid": "Count_Person_10To14Years_Female_WhiteAlone"
    },
    {
      "name": "10th Grade, Female Population",
      "dcid": "Count_Person_25OrMoreYears_EducationalAttainment10ThGrade_Female"
    },
    {
      "name": "11th Grade, Female Population",
      "dcid": "Count_Person_25OrMoreYears_EducationalAttainment11ThGrade_Female"
    },
    {
      "name": "12 - 14 Years, Female, Above Poverty Level in The Past 12 Months Population",
      "dcid": "Count_Person_12To14Years_Female_AbovePovertyLevelInThePast12Months"
    },
    {
      "name": "12 - 14 Years, Female, Below Poverty Level in The Past 12 Months Population",
      "dcid": "Count_Person_12To14Years_Female_BelowPovertyLevelInThePast12Months"
    },
    {
      "name": "12th Grade No Diploma, Female Population",
      "dcid": "Count_Person_25OrMoreYears_EducationalAttainment12ThGradeNoDiploma_Female"
    },
    {
      "name": "15 - 17 Years, Enrolled in Private College or Graduate School, Female Population",
      "dcid": "Count_Person_15To17Years_EnrolledInPrivateCollegeOrGraduateSchool_Female"
    },
    {
      "name": "15 - 17 Years, Enrolled in Public College or Graduate School, Female Population",
      "dcid": "Count_Person_15To17Years_EnrolledInPublicCollegeOrGraduateSchool_Female"
    },
    {
      "name": "15 - 17 Years, Female, American Indian or Alaska Native Alone Population",
      "dcid": "Count_Person_15To17Years_Female_AmericanIndianOrAlaskaNativeAlone"
    },
    {
      "name": "15 - 17 Years, Female, Asian Alone Population",
      "dcid": "Count_Person_15To17Years_Female_AsianAlone"
    },
    {
      "name": "15 - 17 Years, Female, Black or African American Alone Population",
      "dcid": "Count_Person_15To17Years_Female_BlackOrAfricanAmericanAlone"
    },
    {
      "name": "15 - 17 Years, Female, Hispanic or Latino Population",
      "dcid": "Count_Person_15To17Years_Female_HispanicOrLatino"
    },
    {
      "name": "15 - 17 Years, Female, Native Hawaiian or Other Pacific Islander Alone Population",
      "dcid": "Count_Person_15To17Years_Female_NativeHawaiianOrOtherPacificIslanderAlone"
    },
    {
      "name": "15 - 17 Years, Female, Not Enrolled in School Population",
      "dcid": "Count_Person_15To17Years_Female_NotEnrolledInSchool"
    },
    {
      "name": "15 - 17 Years, Female, Private School Population",
      "dcid": "Count_Person_15To17Years_Female_EnrolledInPrivateSchool"
    },
    {
      "name": "15 - 17 Years, Female, Public School Population",
      "dcid": "Count_Person_15To17Years_Female_EnrolledInPublicSchool"
    },
    {
      "name": "15 - 17 Years, Female, Some Other Race Alone Population",
      "dcid": "Count_Person_15To17Years_Female_SomeOtherRaceAlone"
    },
    {
      "name": "15 - 17 Years, Female, Two or More Races Population",
      "dcid": "Count_Person_15To17Years_Female_TwoOrMoreRaces"
    },
    {
      "name": "15 - 17 Years, Female, White Alone Not Hispanic or Latino Population",
      "dcid": "Count_Person_15To17Years_Female_WhiteAloneNotHispanicOrLatino"
    },
    {
      "name": "15 - 17 Years, Female, White Alone Population",
      "dcid": "Count_Person_15To17Years_Female_WhiteAlone"
    },
    {
      "name": "15 - 17 Years, Not Enrolled in College or Graduate School, Female Population",
      "dcid": "Count_Person_15To17Years_NotEnrolledInCollegeOrGraduateSchool_Female"
    },
    {
      "name": "15 Years or More, Enrolled in Private College or Graduate School, Female Population",
      "dcid": "Count_Person_15OrMoreYears_EnrolledInPrivateCollegeOrGraduateSchool_Female"
    },
    {
      "name": "15 Years or More, Enrolled in Public College or Graduate School, Female Population",
      "dcid": "Count_Person_15OrMoreYears_EnrolledInPublicCollegeOrGraduateSchool_Female"
    },
    {
      "name": "15 Years or More, Female, American Indian or Alaska Native Alone Population",
      "dcid": "Count_Person_15OrMoreYears_Female_AmericanIndianOrAlaskaNativeAlone"
    },
    {
      "name": "15 Years or More, Female, Asian Alone Population",
      "dcid": "Count_Person_15OrMoreYears_Female_AsianAlone"
    },
    {
      "name": "15 Years or More, Female, Black or African American Alone Population",
      "dcid": "Count_Person_15OrMoreYears_Female_BlackOrAfricanAmericanAlone"
    },
    {
      "name": "15 Years or More, Female, Hispanic or Latino Population",
      "dcid": "Count_Person_15OrMoreYears_Female_HispanicOrLatino"
    },
    {
      "name": "15 Years or More, Female, Native Hawaiian or Other Pacific Islander Alone Population",
      "dcid": "Count_Person_15OrMoreYears_Female_NativeHawaiianOrOtherPacificIslanderAlone"
    },
    {
      "name": "15 Years or More, Female, Some Other Race Alone Population",
      "dcid": "Count_Person_15OrMoreYears_Female_SomeOtherRaceAlone"
    },
    {
      "name": "15 Years or More, Female, Two or More Races Population",
      "dcid": "Count_Person_15OrMoreYears_Female_TwoOrMoreRaces"
    },
    {
      "name": "15 Years or More, Female, White Alone Not Hispanic or Latino Population",
      "dcid": "Count_Person_15OrMoreYears_Female_WhiteAloneNotHispanicOrLatino"
    },
    {
      "name": "15 Years or More, Female, White Alone Population",
      "dcid": "Count_Person_15OrMoreYears_Female_WhiteAlone"
    },
    {
      "name": "15 Years or More, Not Enrolled in College or Graduate School, Female Population",
      "dcid": "Count_Person_15OrMoreYears_NotEnrolledInCollegeOrGraduateSchool_Female"
    },
    {
      "name": "16 - 17 Years, Female, Above Poverty Level in The Past 12 Months Population",
      "dcid": "Count_Person_16To17Years_Female_AbovePovertyLevelInThePast12Months"
    },
    {
      "name": "16 - 17 Years, Female, Below Poverty Level in The Past 12 Months Population",
      "dcid": "Count_Person_16To17Years_Female_BelowPovertyLevelInThePast12Months"
    },
    {
      "name": "16 - 19 Years, Not in Labor Force, Female Population",
      "dcid": "Count_Person_16To19Years_NotInLaborForce_Female"
    },
    {
      "name": "16 - 19 Years, in Labor Force, Female Population",
      "dcid": "Count_Person_16To19Years_InLaborForce_Female"
    },
    {
      "name": "16 Years or More, Female, American Indian or Alaska Native Alone Population",
      "dcid": "Count_Person_16OrMoreYears_Female_AmericanIndianOrAlaskaNativeAlone"
    },
    {
      "name": "16 Years or More, Female, Asian Alone Population",
      "dcid": "Count_Person_16OrMoreYears_Female_AsianAlone"
    },
    {
      "name": "16 Years or More, Female, Black or African American Alone Population",
      "dcid": "Count_Person_16OrMoreYears_Female_BlackOrAfricanAmericanAlone"
    },
    {
      "name": "16 Years or More, Female, Hispanic or Latino Population",
      "dcid": "Count_Person_16OrMoreYears_Female_HispanicOrLatino"
    },
    {
      "name": "16 Years or More, Female, Native Hawaiian or Other Pacific Islander Alone Population",
      "dcid": "Count_Person_16OrMoreYears_Female_NativeHawaiianOrOtherPacificIslanderAlone"
    },
    {
      "name": "16 Years or More, Female, Some Other Race Alone Population",
      "dcid": "Count_Person_16OrMoreYears_Female_SomeOtherRaceAlone"
    },
    {
      "name": "16 Years or More, Female, Two or More Races Population",
      "dcid": "Count_Person_16OrMoreYears_Female_TwoOrMoreRaces"
    },
    {
      "name": "16 Years or More, Female, White Alone Not Hispanic or Latino Population",
      "dcid": "Count_Person_16OrMoreYears_Female_WhiteAloneNotHispanicOrLatino"
    },
    {
      "name": "16 Years or More, Female, White Alone Population",
      "dcid": "Count_Person_16OrMoreYears_Female_WhiteAlone"
    },
    {
      "name": "18 - 19 Years, Female, American Indian or Alaska Native Alone Population",
      "dcid": "Count_Person_18To19Years_Female_AmericanIndianOrAlaskaNativeAlone"
    },
    {
      "name": "18 - 19 Years, Female, Asian Alone Population",
      "dcid": "Count_Person_18To19Years_Female_AsianAlone"
    },
    {
      "name": "18 - 19 Years, Female, Black or African American Alone Population",
      "dcid": "Count_Person_18To19Years_Female_BlackOrAfricanAmericanAlone"
    },
    {
      "name": "18 - 19 Years, Female, Hispanic or Latino Population",
      "dcid": "Count_Person_18To19Years_Female_HispanicOrLatino"
    },
    {
      "name": "18 - 19 Years, Female, Native Hawaiian or Other Pacific Islander Alone Population",
      "dcid": "Count_Person_18To19Years_Female_NativeHawaiianOrOtherPacificIslanderAlone"
    },
    {
      "name": "18 - 19 Years, Female, Not Enrolled in School Population",
      "dcid": "Count_Person_18To19Years_Female_NotEnrolledInSchool"
    },
    {
      "name": "18 - 19 Years, Female, Private School Population",
      "dcid": "Count_Person_18To19Years_Female_EnrolledInPrivateSchool"
    },
    {
      "name": "18 - 19 Years, Female, Public School Population",
      "dcid": "Count_Person_18To19Years_Female_EnrolledInPublicSchool"
    },
    {
      "name": "18 - 19 Years, Female, Some Other Race Alone Population",
      "dcid": "Count_Person_18To19Years_Female_SomeOtherRaceAlone"
    },
    {
      "name": "18 - 19 Years, Female, Two or More Races Population",
      "dcid": "Count_Person_18To19Years_Female_TwoOrMoreRaces"
    },
    {
      "name": "18 - 19 Years, Female, White Alone Not Hispanic or Latino Population",
      "dcid": "Count_Person_18To19Years_Female_WhiteAloneNotHispanicOrLatino"
    },
    {
      "name": "18 - 19 Years, Female, White Alone Population",
      "dcid": "Count_Person_18To19Years_Female_WhiteAlone"
    },
    {
      "name": "18 - 24 Years, 9th To 12th Grade No Diploma, Female Population",
      "dcid": "Count_Person_18To24Years_EducationalAttainment9ThTo12ThGradeNoDiploma_Female"
    },
    {
      "name": "18 - 24 Years, Associates Degree, Female Population",
      "dcid": "Count_Person_18To24Years_EducationalAttainmentAssociatesDegree_Female"
    },
    {
      "name": "18 - 24 Years, Bachelors Degree or Higher, Female Population",
      "dcid": "Count_Person_18To24Years_EducationalAttainmentBachelorsDegreeOrHigher_Female"
    },
    {
      "name": "18 - 24 Years, Bachelors Degree, Female Population",
      "dcid": "Count_Person_18To24Years_EducationalAttainmentBachelorsDegree_Female"
    },
    {
      "name": "18 - 24 Years, Enrolled in Private College or Graduate School, Female Population",
      "dcid": "Count_Person_18To24Years_EnrolledInPrivateCollegeOrGraduateSchool_Female"
    },
    {
      "name": "18 - 24 Years, Enrolled in Public College or Graduate School, Female Population",
      "dcid": "Count_Person_18To24Years_EnrolledInPublicCollegeOrGraduateSchool_Female"
    },
    {
      "name": "18 - 24 Years, Female, Above Poverty Level in The Past 12 Months Population",
      "dcid": "Count_Person_18To24Years_Female_AbovePovertyLevelInThePast12Months"
    },
    {
      "name": "18 - 24 Years, Female, Below Poverty Level in The Past 12 Months Population",
      "dcid": "Count_Person_18To24Years_Female_BelowPovertyLevelInThePast12Months"
    },
    {
      "name": "18 - 24 Years, Graduate or Professional Degree, Female Population",
      "dcid": "Count_Person_18To24Years_EducationalAttainmentGraduateOrProfessionalDegree_Female"
    },
    {
      "name": "18 - 24 Years, High School Graduate Includes Equivalency, Female Population",
      "dcid": "Count_Person_18To24Years_EducationalAttainmentHighSchoolGraduateIncludesEquivalency_Female"
    },
    {
      "name": "18 - 24 Years, Less Than 9th Grade, Female Population",
      "dcid": "Count_Person_18To24Years_EducationalAttainmentLessThan9ThGrade_Female"
    },
    {
      "name": "18 - 24 Years, Not Enrolled in College or Graduate School, Female Population",
      "dcid": "Count_Person_18To24Years_NotEnrolledInCollegeOrGraduateSchool_Female"
    },
    {
      "name": "18 - 24 Years, Some College No Degree, Female Population",
      "dcid": "Count_Person_18To24Years_EducationalAttainmentSomeCollegeNoDegree_Female"
    },
    {
      "name": "18 - 34 Years, Civilian, Female Population",
      "dcid": "Count_Person_18To34Years_Civilian_Female"
    },
    {
      "name": "18 - 64 Years, 1.4 - 4 Ratio To Poverty Line, Female Population",
      "dcid": "Count_Person_18To64Years_RatioToPovertyLine1.38To4_Female"
    },
    {
      "name": "18 - 64 Years, 1.4 Ratio To Poverty Line or Less, Female Population",
      "dcid": "Count_Person_18To64Years_RatioToPovertyLineUpto1.38_Female"
    },
    {
      "name": "18 - 64 Years, 2 Ratio To Poverty Line or Less, Female Population",
      "dcid": "Count_Person_18To64Years_RatioToPovertyLineUpto2_Female"
    },
    {
      "name": "18 - 64 Years, 2.5 Ratio To Poverty Line or Less, Female Population",
      "dcid": "Count_Person_18To64Years_RatioToPovertyLineUpto2.5_Female"
    },
    {
      "name": "18 - 64 Years, 4 Ratio To Poverty Line or Less, Female Population",
      "dcid": "Count_Person_18To64Years_RatioToPovertyLineUpto4_Female"
    },
    {
      "name": "18 - 64 Years, Female, Black or African American Alone Population",
      "dcid": "Count_Person_18To64Years_Female_BlackOrAfricanAmericanAlone"
    },
    {
      "name": "18 - 64 Years, Female, Hispanic or Latino Population",
      "dcid": "Count_Person_18To64Years_Female_HispanicOrLatino"
    },
    {
      "name": "18 - 64 Years, Female, No Health Insurance Population",
      "dcid": "Count_Person_18To64Years_Female_NoHealthInsurance"
    },
    {
      "name": "18 - 64 Years, Female, White Alone Population",
      "dcid": "Count_Person_18To64Years_Female_WhiteAlone"
    },
    {
      "name": "18 - 64 Years, Female, With Health Insurance Population",
      "dcid": "Count_Person_18To64Years_Female_WithHealthInsurance"
    },
    {
      "name": "20 - 21 Years, Not in Labor Force, Female Population",
      "dcid": "Count_Person_20To21Years_NotInLaborForce_Female"
    },
    {
      "name": "20 - 21 Years, in Labor Force, Female Population",
      "dcid": "Count_Person_20To21Years_InLaborForce_Female"
    },
    {
      "name": "20 - 24 Years, Female, American Indian or Alaska Native Alone Population",
      "dcid": "Count_Person_20To24Years_Female_AmericanIndianOrAlaskaNativeAlone"
    },
    {
      "name": "20 - 24 Years, Female, Asian Alone Population",
      "dcid": "Count_Person_20To24Years_Female_AsianAlone"
    },
    {
      "name": "20 - 24 Years, Female, Black or African American Alone Population",
      "dcid": "Count_Person_20To24Years_Female_BlackOrAfricanAmericanAlone"
    },
    {
      "name": "20 - 24 Years, Female, Hispanic or Latino Population",
      "dcid": "Count_Person_20To24Years_Female_HispanicOrLatino"
    },
    {
      "name": "20 - 24 Years, Female, Native Hawaiian or Other Pacific Islander Alone Population",
      "dcid": "Count_Person_20To24Years_Female_NativeHawaiianOrOtherPacificIslanderAlone"
    },
    {
      "name": "20 - 24 Years, Female, Not Enrolled in School Population",
      "dcid": "Count_Person_20To24Years_Female_NotEnrolledInSchool"
    },
    {
      "name": "20 - 24 Years, Female, Private School Population",
      "dcid": "Count_Person_20To24Years_Female_EnrolledInPrivateSchool"
    },
    {
      "name": "20 - 24 Years, Female, Public School Population",
      "dcid": "Count_Person_20To24Years_Female_EnrolledInPublicSchool"
    },
    {
      "name": "20 - 24 Years, Female, Some Other Race Alone Population",
      "dcid": "Count_Person_20To24Years_Female_SomeOtherRaceAlone"
    },
    {
      "name": "20 - 24 Years, Female, Two or More Races Population",
      "dcid": "Count_Person_20To24Years_Female_TwoOrMoreRaces"
    },
    {
      "name": "20 - 24 Years, Female, White Alone Not Hispanic or Latino Population",
      "dcid": "Count_Person_20To24Years_Female_WhiteAloneNotHispanicOrLatino"
    },
    {
      "name": "20 - 24 Years, Female, White Alone Population",
      "dcid": "Count_Person_20To24Years_Female_WhiteAlone"
    },
    {
      "name": "21 - 64 Years, 1.4 - 4 Ratio To Poverty Line, Female Population",
      "dcid": "Count_Person_21To64Years_RatioToPovertyLine1.38To4_Female"
    },
    {
      "name": "21 - 64 Years, 1.4 Ratio To Poverty Line or Less, Female Population",
      "dcid": "Count_Person_21To64Years_RatioToPovertyLineUpto1.38_Female"
    },
    {
      "name": "21 - 64 Years, 2 Ratio To Poverty Line or Less, Female Population",
      "dcid": "Count_Person_21To64Years_RatioToPovertyLineUpto2_Female"
    },
    {
      "name": "21 - 64 Years, 2.5 Ratio To Poverty Line or Less, Female Population",
      "dcid": "Count_Person_21To64Years_RatioToPovertyLineUpto2.5_Female"
    },
    {
      "name": "21 - 64 Years, 4 Ratio To Poverty Line or Less, Female Population",
      "dcid": "Count_Person_21To64Years_RatioToPovertyLineUpto4_Female"
    },
    {
      "name": "21 - 64 Years, Female, Black or African American Alone Population",
      "dcid": "Count_Person_21To64Years_Female_BlackOrAfricanAmericanAlone"
    },
    {
      "name": "21 - 64 Years, Female, Hispanic or Latino Population",
      "dcid": "Count_Person_21To64Years_Female_HispanicOrLatino"
    },
    {
      "name": "21 - 64 Years, Female, No Health Insurance Population",
      "dcid": "Count_Person_21To64Years_Female_NoHealthInsurance"
    },
    {
      "name": "21 - 64 Years, Female, White Alone Population",
      "dcid": "Count_Person_21To64Years_Female_WhiteAlone"
    },
    {
      "name": "21 - 64 Years, Female, With Health Insurance Population",
      "dcid": "Count_Person_21To64Years_Female_WithHealthInsurance"
    },
    {
      "name": "22 - 24 Years, Not in Labor Force, Female Population",
      "dcid": "Count_Person_22To24Years_NotInLaborForce_Female"
    },
    {
      "name": "22 - 24 Years, in Labor Force, Female Population",
      "dcid": "Count_Person_22To24Years_InLaborForce_Female"
    },
    {
      "name": "25 - 29 Years, Female, American Indian or Alaska Native Alone Population",
      "dcid": "Count_Person_25To29Years_Female_AmericanIndianOrAlaskaNativeAlone"
    },
    {
      "name": "25 - 29 Years, Female, Asian Alone Population",
      "dcid": "Count_Person_25To29Years_Female_AsianAlone"
    },
    {
      "name": "25 - 29 Years, Female, Black or African American Alone Population",
      "dcid": "Count_Person_25To29Years_Female_BlackOrAfricanAmericanAlone"
    },
    {
      "name": "25 - 29 Years, Female, Hispanic or Latino Population",
      "dcid": "Count_Person_25To29Years_Female_HispanicOrLatino"
    },
    {
      "name": "25 - 29 Years, Female, Native Hawaiian or Other Pacific Islander Alone Population",
      "dcid": "Count_Person_25To29Years_Female_NativeHawaiianOrOtherPacificIslanderAlone"
    },
    {
      "name": "25 - 29 Years, Female, Some Other Race Alone Population",
      "dcid": "Count_Person_25To29Years_Female_SomeOtherRaceAlone"
    },
    {
      "name": "25 - 29 Years, Female, Two or More Races Population",
      "dcid": "Count_Person_25To29Years_Female_TwoOrMoreRaces"
    },
    {
      "name": "25 - 29 Years, Female, White Alone Not Hispanic or Latino Population",
      "dcid": "Count_Person_25To29Years_Female_WhiteAloneNotHispanicOrLatino"
    },
    {
      "name": "25 - 29 Years, Female, White Alone Population",
      "dcid": "Count_Person_25To29Years_Female_WhiteAlone"
    },
    {
      "name": "25 - 29 Years, Not in Labor Force, Female Population",
      "dcid": "Count_Person_25To29Years_NotInLaborForce_Female"
    },
    {
      "name": "25 - 29 Years, in Labor Force, Female Population",
      "dcid": "Count_Person_25To29Years_InLaborForce_Female"
    },
    {
      "name": "25 - 34 Years, 9th To 12th Grade No Diploma, Female Population",
      "dcid": "Count_Person_25To34Years_EducationalAttainment9ThTo12ThGradeNoDiploma_Female"
    },
    {
      "name": "25 - 34 Years, Associates Degree, Female Population",
      "dcid": "Count_Person_25To34Years_EducationalAttainmentAssociatesDegree_Female"
    },
    {
      "name": "25 - 34 Years, Bachelors Degree or Higher, Female Population",
      "dcid": "Count_Person_25To34Years_EducationalAttainmentBachelorsDegreeOrHigher_Female"
    },
    {
      "name": "25 - 34 Years, Bachelors Degree, Female Population",
      "dcid": "Count_Person_25To34Years_EducationalAttainmentBachelorsDegree_Female"
    },
    {
      "name": "25 - 34 Years, Enrolled in Private College or Graduate School, Female Population",
      "dcid": "Count_Person_25To34Years_EnrolledInPrivateCollegeOrGraduateSchool_Female"
    },
    {
      "name": "25 - 34 Years, Enrolled in Public College or Graduate School, Female Population",
      "dcid": "Count_Person_25To34Years_EnrolledInPublicCollegeOrGraduateSchool_Female"
    },
    {
      "name": "25 - 34 Years, Female, Above Poverty Level in The Past 12 Months Population",
      "dcid": "Count_Person_25To34Years_Female_AbovePovertyLevelInThePast12Months"
    },
    {
      "name": "25 - 34 Years, Female, Below Poverty Level in The Past 12 Months Population",
      "dcid": "Count_Person_25To34Years_Female_BelowPovertyLevelInThePast12Months"
    },
    {
      "name": "25 - 34 Years, Female, Not Enrolled in School Population",
      "dcid": "Count_Person_25To34Years_Female_NotEnrolledInSchool"
    },
    {
      "name": "25 - 34 Years, Female, Private School Population",
      "dcid": "Count_Person_25To34Years_Female_EnrolledInPrivateSchool"
    },
    {
      "name": "25 - 34 Years, Female, Public School Population",
      "dcid": "Count_Person_25To34Years_Female_EnrolledInPublicSchool"
    },
    {
      "name": "25 - 34 Years, Graduate or Professional Degree, Female Population",
      "dcid": "Count_Person_25To34Years_EducationalAttainmentGraduateOrProfessionalDegree_Female"
    },
    {
      "name": "25 - 34 Years, High School Graduate Includes Equivalency, Female Population",
      "dcid": "Count_Person_25To34Years_EducationalAttainmentHighSchoolGraduateIncludesEquivalency_Female"
    },
    {
      "name": "25 - 34 Years, Less Than 9th Grade, Female Population",
      "dcid": "Count_Person_25To34Years_EducationalAttainmentLessThan9ThGrade_Female"
    },
    {
      "name": "25 - 34 Years, Not Enrolled in College or Graduate School, Female Population",
      "dcid": "Count_Person_25To34Years_NotEnrolledInCollegeOrGraduateSchool_Female"
    },
    {
      "name": "25 - 34 Years, Some College No Degree, Female Population",
      "dcid": "Count_Person_25To34Years_EducationalAttainmentSomeCollegeNoDegree_Female"
    },
    {
      "name": "25 Years or More, Female, American Indian or Alaska Native Alone Population",
      "dcid": "Count_Person_25OrMoreYears_Female_AmericanIndianOrAlaskaNativeAlone"
    },
    {
      "name": "25 Years or More, Female, Asian Alone Population",
      "dcid": "Count_Person_25OrMoreYears_Female_AsianAlone"
    },
    {
      "name": "25 Years or More, Female, Black or African American Alone Population",
      "dcid": "Count_Person_25OrMoreYears_Female_BlackOrAfricanAmericanAlone"
    },
    {
      "name": "25 Years or More, Female, Hispanic or Latino Population",
      "dcid": "Count_Person_25OrMoreYears_Female_HispanicOrLatino"
    },
    {
      "name": "25 Years or More, Female, Native Hawaiian or Other Pacific Islander Alone Population",
      "dcid": "Count_Person_25OrMoreYears_Female_NativeHawaiianOrOtherPacificIslanderAlone"
    },
    {
      "name": "25 Years or More, Female, Some Other Race Alone Population",
      "dcid": "Count_Person_25OrMoreYears_Female_SomeOtherRaceAlone"
    },
    {
      "name": "25 Years or More, Female, Two or More Races Population",
      "dcid": "Count_Person_25OrMoreYears_Female_TwoOrMoreRaces"
    },
    {
      "name": "25 Years or More, Female, White Alone Not Hispanic or Latino Population",
      "dcid": "Count_Person_25OrMoreYears_Female_WhiteAloneNotHispanicOrLatino"
    },
    {
      "name": "25 Years or More, Female, White Alone Population",
      "dcid": "Count_Person_25OrMoreYears_Female_WhiteAlone"
    },
    {
      "name": "3 - 4 Years, Female, Not Enrolled in School Population",
      "dcid": "Count_Person_3To4Years_Female_NotEnrolledInSchool"
    },
    {
      "name": "3 - 4 Years, Female, Private School Population",
      "dcid": "Count_Person_3To4Years_Female_EnrolledInPrivateSchool"
    },
    {
      "name": "3 - 4 Years, Female, Public School Population",
      "dcid": "Count_Person_3To4Years_Female_EnrolledInPublicSchool"
    },
    {
      "name": "30 - 34 Years, Female, American Indian or Alaska Native Alone Population",
      "dcid": "Count_Person_30To34Years_Female_AmericanIndianOrAlaskaNativeAlone"
    },
    {
      "name": "30 - 34 Years, Female, Asian Alone Population",
      "dcid": "Count_Person_30To34Years_Female_AsianAlone"
    },
    {
      "name": "30 - 34 Years, Female, Black or African American Alone Population",
      "dcid": "Count_Person_30To34Years_Female_BlackOrAfricanAmericanAlone"
    },
    {
      "name": "30 - 34 Years, Female, Hispanic or Latino Population",
      "dcid": "Count_Person_30To34Years_Female_HispanicOrLatino"
    },
    {
      "name": "30 - 34 Years, Female, Native Hawaiian or Other Pacific Islander Alone Population",
      "dcid": "Count_Person_30To34Years_Female_NativeHawaiianOrOtherPacificIslanderAlone"
    },
    {
      "name": "30 - 34 Years, Female, Some Other Race Alone Population",
      "dcid": "Count_Person_30To34Years_Female_SomeOtherRaceAlone"
    },
    {
      "name": "30 - 34 Years, Female, Two or More Races Population",
      "dcid": "Count_Person_30To34Years_Female_TwoOrMoreRaces"
    },
    {
      "name": "30 - 34 Years, Female, White Alone Not Hispanic or Latino Population",
      "dcid": "Count_Person_30To34Years_Female_WhiteAloneNotHispanicOrLatino"
    },
    {
      "name": "30 - 34 Years, Female, White Alone Population",
      "dcid": "Count_Person_30To34Years_Female_WhiteAlone"
    },
    {
      "name": "30 - 34 Years, Not in Labor Force, Female Population",
      "dcid": "Count_Person_30To34Years_NotInLaborForce_Female"
    },
    {
      "name": "30 - 34 Years, in Labor Force, Female Population",
      "dcid": "Count_Person_30To34Years_InLaborForce_Female"
    },
    {
      "name": "35 - 44 Years, 9th To 12th Grade No Diploma, Female Population",
      "dcid": "Count_Person_35To44Years_EducationalAttainment9ThTo12ThGradeNoDiploma_Female"
    },
    {
      "name": "35 - 44 Years, Associates Degree, Female Population",
      "dcid": "Count_Person_35To44Years_EducationalAttainmentAssociatesDegree_Female"
    },
    {
      "name": "35 - 44 Years, Bachelors Degree or Higher, Female Population",
      "dcid": "Count_Person_35To44Years_EducationalAttainmentBachelorsDegreeOrHigher_Female"
    },
    {
      "name": "35 - 44 Years, Bachelors Degree, Female Population",
      "dcid": "Count_Person_35To44Years_EducationalAttainmentBachelorsDegree_Female"
    },
    {
      "name": "35 - 44 Years, Female, Above Poverty Level in The Past 12 Months Population",
      "dcid": "Count_Person_35To44Years_Female_AbovePovertyLevelInThePast12Months"
    },
    {
      "name": "35 - 44 Years, Female, American Indian or Alaska Native Alone Population",
      "dcid": "Count_Person_35To44Years_Female_AmericanIndianOrAlaskaNativeAlone"
    },
    {
      "name": "35 - 44 Years, Female, Asian Alone Population",
      "dcid": "Count_Person_35To44Years_Female_AsianAlone"
    },
    {
      "name": "35 - 44 Years, Female, Below Poverty Level in The Past 12 Months Population",
      "dcid": "Count_Person_35To44Years_Female_BelowPovertyLevelInThePast12Months"
    },
    {
      "name": "35 - 44 Years, Female, Black or African American Alone Population",
      "dcid": "Count_Person_35To44Years_Female_BlackOrAfricanAmericanAlone"
    },
    {
      "name": "35 - 44 Years, Female, Hispanic or Latino Population",
      "dcid": "Count_Person_35To44Years_Female_HispanicOrLatino"
    },
    {
      "name": "35 - 44 Years, Female, Native Hawaiian or Other Pacific Islander Alone Population",
      "dcid": "Count_Person_35To44Years_Female_NativeHawaiianOrOtherPacificIslanderAlone"
    },
    {
      "name": "35 - 44 Years, Female, Some Other Race Alone Population",
      "dcid": "Count_Person_35To44Years_Female_SomeOtherRaceAlone"
    },
    {
      "name": "35 - 44 Years, Female, Two or More Races Population",
      "dcid": "Count_Person_35To44Years_Female_TwoOrMoreRaces"
    },
    {
      "name": "35 - 44 Years, Female, White Alone Not Hispanic or Latino Population",
      "dcid": "Count_Person_35To44Years_Female_WhiteAloneNotHispanicOrLatino"
    },
    {
      "name": "35 - 44 Years, Female, White Alone Population",
      "dcid": "Count_Person_35To44Years_Female_WhiteAlone"
    },
    {
      "name": "35 - 44 Years, Graduate or Professional Degree, Female Population",
      "dcid": "Count_Person_35To44Years_EducationalAttainmentGraduateOrProfessionalDegree_Female"
    },
    {
      "name": "35 - 44 Years, High School Graduate Includes Equivalency, Female Population",
      "dcid": "Count_Person_35To44Years_EducationalAttainmentHighSchoolGraduateIncludesEquivalency_Female"
    },
    {
      "name": "35 - 44 Years, Less Than 9th Grade, Female Population",
      "dcid": "Count_Person_35To44Years_EducationalAttainmentLessThan9ThGrade_Female"
    },
    {
      "name": "35 - 44 Years, Not in Labor Force, Female Population",
      "dcid": "Count_Person_35To44Years_NotInLaborForce_Female"
    },
    {
      "name": "35 - 44 Years, Some College No Degree, Female Population",
      "dcid": "Count_Person_35To44Years_EducationalAttainmentSomeCollegeNoDegree_Female"
    },
    {
      "name": "35 - 44 Years, in Labor Force, Female Population",
      "dcid": "Count_Person_35To44Years_InLaborForce_Female"
    },
    {
      "name": "35 - 54 Years, Civilian, Female Population",
      "dcid": "Count_Person_35To54Years_Civilian_Female"
    },
    {
      "name": "35 Years or More, Enrolled in Private College or Graduate School, Female Population",
      "dcid": "Count_Person_35OrMoreYears_EnrolledInPrivateCollegeOrGraduateSchool_Female"
    },
    {
      "name": "35 Years or More, Enrolled in Public College or Graduate School, Female Population",
      "dcid": "Count_Person_35OrMoreYears_EnrolledInPublicCollegeOrGraduateSchool_Female"
    },
    {
      "name": "35 Years or More, Female, Not Enrolled in School Population",
      "dcid": "Count_Person_35OrMoreYears_Female_NotEnrolledInSchool"
    },
    {
      "name": "35 Years or More, Female, Private School Population",
      "dcid": "Count_Person_35OrMoreYears_Female_EnrolledInPrivateSchool"
    },
    {
      "name": "35 Years or More, Female, Public School Population",
      "dcid": "Count_Person_35OrMoreYears_Female_EnrolledInPublicSchool"
    },
    {
      "name": "35 Years or More, Not Enrolled in College or Graduate School, Female Population",
      "dcid": "Count_Person_35OrMoreYears_NotEnrolledInCollegeOrGraduateSchool_Female"
    },
    {
      "name": "40 - 64 Years, 1.4 - 4 Ratio To Poverty Line, Female Population",
      "dcid": "Count_Person_40To64Years_RatioToPovertyLine1.38To4_Female"
    },
    {
      "name": "40 - 64 Years, 1.4 Ratio To Poverty Line or Less, Female Population",
      "dcid": "Count_Person_40To64Years_RatioToPovertyLineUpto1.38_Female"
    },
    {
      "name": "40 - 64 Years, 2 Ratio To Poverty Line or Less, Female Population",
      "dcid": "Count_Person_40To64Years_RatioToPovertyLineUpto2_Female"
    },
    {
      "name": "40 - 64 Years, 2.5 Ratio To Poverty Line or Less, Female Population",
      "dcid": "Count_Person_40To64Years_RatioToPovertyLineUpto2.5_Female"
    },
    {
      "name": "40 - 64 Years, 4 Ratio To Poverty Line or Less, Female Population",
      "dcid": "Count_Person_40To64Years_RatioToPovertyLineUpto4_Female"
    },
    {
      "name": "40 - 64 Years, Female, Black or African American Alone Population",
      "dcid": "Count_Person_40To64Years_Female_BlackOrAfricanAmericanAlone"
    },
    {
      "name": "40 - 64 Years, Female, Hispanic or Latino Population",
      "dcid": "Count_Person_40To64Years_Female_HispanicOrLatino"
    },
    {
      "name": "40 - 64 Years, Female, No Health Insurance Population",
      "dcid": "Count_Person_40To64Years_Female_NoHealthInsurance"
    },
    {
      "name": "40 - 64 Years, Female, White Alone Population",
      "dcid": "Count_Person_40To64Years_Female_WhiteAlone"
    },
    {
      "name": "40 - 64 Years, Female, With Health Insurance Population",
      "dcid": "Count_Person_40To64Years_Female_WithHealthInsurance"
    },
    {
      "name": "45 - 54 Years, Female, Above Poverty Level in The Past 12 Months Population",
      "dcid": "Count_Person_45To54Years_Female_AbovePovertyLevelInThePast12Months"
    },
    {
      "name": "45 - 54 Years, Female, American Indian or Alaska Native Alone Population",
      "dcid": "Count_Person_45To54Years_Female_AmericanIndianOrAlaskaNativeAlone"
    },
    {
      "name": "45 - 54 Years, Female, Asian Alone Population",
      "dcid": "Count_Person_45To54Years_Female_AsianAlone"
    },
    {
      "name": "45 - 54 Years, Female, Below Poverty Level in The Past 12 Months Population",
      "dcid": "Count_Person_45To54Years_Female_BelowPovertyLevelInThePast12Months"
    },
    {
      "name": "45 - 54 Years, Female, Black or African American Alone Population",
      "dcid": "Count_Person_45To54Years_Female_BlackOrAfricanAmericanAlone"
    },
    {
      "name": "45 - 54 Years, Female, Hispanic or Latino Population",
      "dcid": "Count_Person_45To54Years_Female_HispanicOrLatino"
    },
    {
      "name": "45 - 54 Years, Female, Native Hawaiian or Other Pacific Islander Alone Population",
      "dcid": "Count_Person_45To54Years_Female_NativeHawaiianOrOtherPacificIslanderAlone"
    },
    {
      "name": "45 - 54 Years, Female, Some Other Race Alone Population",
      "dcid": "Count_Person_45To54Years_Female_SomeOtherRaceAlone"
    },
    {
      "name": "45 - 54 Years, Female, Two or More Races Population",
      "dcid": "Count_Person_45To54Years_Female_TwoOrMoreRaces"
    },
    {
      "name": "45 - 54 Years, Female, White Alone Not Hispanic or Latino Population",
      "dcid": "Count_Person_45To54Years_Female_WhiteAloneNotHispanicOrLatino"
    },
    {
      "name": "45 - 54 Years, Female, White Alone Population",
      "dcid": "Count_Person_45To54Years_Female_WhiteAlone"
    },
    {
      "name": "45 - 54 Years, Not in Labor Force, Female Population",
      "dcid": "Count_Person_45To54Years_NotInLaborForce_Female"
    },
    {
      "name": "45 - 54 Years, in Labor Force, Female Population",
      "dcid": "Count_Person_45To54Years_InLaborForce_Female"
    },
    {
      "name": "45 - 64 Years, 9th To 12th Grade No Diploma, Female Population",
      "dcid": "Count_Person_45To64Years_EducationalAttainment9ThTo12ThGradeNoDiploma_Female"
    },
    {
      "name": "45 - 64 Years, Associates Degree, Female Population",
      "dcid": "Count_Person_45To64Years_EducationalAttainmentAssociatesDegree_Female"
    },
    {
      "name": "45 - 64 Years, Bachelors Degree or Higher, Female Population",
      "dcid": "Count_Person_45To64Years_EducationalAttainmentBachelorsDegreeOrHigher_Female"
    },
    {
      "name": "45 - 64 Years, Bachelors Degree, Female Population",
      "dcid": "Count_Person_45To64Years_EducationalAttainmentBachelorsDegree_Female"
    },
    {
      "name": "45 - 64 Years, Graduate or Professional Degree, Female Population",
      "dcid": "Count_Person_45To64Years_EducationalAttainmentGraduateOrProfessionalDegree_Female"
    },
    {
      "name": "45 - 64 Years, High School Graduate Includes Equivalency, Female Population",
      "dcid": "Count_Person_45To64Years_EducationalAttainmentHighSchoolGraduateIncludesEquivalency_Female"
    },
    {
      "name": "45 - 64 Years, Less Than 9th Grade, Female Population",
      "dcid": "Count_Person_45To64Years_EducationalAttainmentLessThan9ThGrade_Female"
    },
    {
      "name": "45 - 64 Years, Some College No Degree, Female Population",
      "dcid": "Count_Person_45To64Years_EducationalAttainmentSomeCollegeNoDegree_Female"
    },
    {
      "name": "5 - 9 Years, Female, American Indian or Alaska Native Alone Population",
      "dcid": "Count_Person_5To9Years_Female_AmericanIndianOrAlaskaNativeAlone"
    },
    {
      "name": "5 - 9 Years, Female, Asian Alone Population",
      "dcid": "Count_Person_5To9Years_Female_AsianAlone"
    },
    {
      "name": "5 - 9 Years, Female, Black or African American Alone Population",
      "dcid": "Count_Person_5To9Years_Female_BlackOrAfricanAmericanAlone"
    },
    {
      "name": "5 - 9 Years, Female, Hispanic or Latino Population",
      "dcid": "Count_Person_5To9Years_Female_HispanicOrLatino"
    },
    {
      "name": "5 - 9 Years, Female, Native Hawaiian or Other Pacific Islander Alone Population",
      "dcid": "Count_Person_5To9Years_Female_NativeHawaiianOrOtherPacificIslanderAlone"
    },
    {
      "name": "5 - 9 Years, Female, Not Enrolled in School Population",
      "dcid": "Count_Person_5To9Years_Female_NotEnrolledInSchool"
    },
    {
      "name": "5 - 9 Years, Female, Private School Population",
      "dcid": "Count_Person_5To9Years_Female_EnrolledInPrivateSchool"
    },
    {
      "name": "5 - 9 Years, Female, Public School Population",
      "dcid": "Count_Person_5To9Years_Female_EnrolledInPublicSchool"
    },
    {
      "name": "5 - 9 Years, Female, Some Other Race Alone Population",
      "dcid": "Count_Person_5To9Years_Female_SomeOtherRaceAlone"
    },
    {
      "name": "5 - 9 Years, Female, Two or More Races Population",
      "dcid": "Count_Person_5To9Years_Female_TwoOrMoreRaces"
    },
    {
      "name": "5 - 9 Years, Female, White Alone Not Hispanic or Latino Population",
      "dcid": "Count_Person_5To9Years_Female_WhiteAloneNotHispanicOrLatino"
    },
    {
      "name": "5 - 9 Years, Female, White Alone Population",
      "dcid": "Count_Person_5To9Years_Female_WhiteAlone"
    },
    {
      "name": "5 Years or Less, Female, Above Poverty Level in The Past 12 Months Population",
      "dcid": "Count_Person_Upto5Years_Female_AbovePovertyLevelInThePast12Months"
    },
    {
      "name": "5 Years or Less, Female, American Indian or Alaska Native Alone Population",
      "dcid": "Count_Person_Upto5Years_Female_AmericanIndianOrAlaskaNativeAlone"
    },
    {
      "name": "5 Years or Less, Female, Asian Alone Population",
      "dcid": "Count_Person_Upto5Years_Female_AsianAlone"
    },
    {
      "name": "5 Years or Less, Female, Below Poverty Level in The Past 12 Months Population",
      "dcid": "Count_Person_Upto5Years_Female_BelowPovertyLevelInThePast12Months"
    },
    {
      "name": "5 Years or Less, Female, Black or African American Alone Population",
      "dcid": "Count_Person_Upto5Years_Female_BlackOrAfricanAmericanAlone"
    },
    {
      "name": "5 Years or Less, Female, Hispanic or Latino Population",
      "dcid": "Count_Person_Upto5Years_Female_HispanicOrLatino"
    },
    {
      "name": "5 Years or Less, Female, Native Hawaiian or Other Pacific Islander Alone Population",
      "dcid": "Count_Person_Upto5Years_Female_NativeHawaiianOrOtherPacificIslanderAlone"
    },
    {
      "name": "5 Years or Less, Female, Some Other Race Alone Population",
      "dcid": "Count_Person_Upto5Years_Female_SomeOtherRaceAlone"
    },
    {
      "name": "5 Years or Less, Female, Two or More Races Population",
      "dcid": "Count_Person_Upto5Years_Female_TwoOrMoreRaces"
    },
    {
      "name": "5 Years or Less, Female, White Alone Not Hispanic or Latino Population",
      "dcid": "Count_Person_Upto5Years_Female_WhiteAloneNotHispanicOrLatino"
    },
    {
      "name": "5 Years or Less, Female, White Alone Population",
      "dcid": "Count_Person_Upto5Years_Female_WhiteAlone"
    },
    {
      "name": "50 - 64 Years, 1.4 - 4 Ratio To Poverty Line, Female Population",
      "dcid": "Count_Person_50To64Years_RatioToPovertyLine1.38To4_Female"
    },
    {
      "name": "50 - 64 Years, 1.4 Ratio To Poverty Line or Less, Female Population",
      "dcid": "Count_Person_50To64Years_RatioToPovertyLineUpto1.38_Female"
    },
    {
      "name": "50 - 64 Years, 2 Ratio To Poverty Line or Less, Female Population",
      "dcid": "Count_Person_50To64Years_RatioToPovertyLineUpto2_Female"
    },
    {
      "name": "50 - 64 Years, 2.5 Ratio To Poverty Line or Less, Female Population",
      "dcid": "Count_Person_50To64Years_RatioToPovertyLineUpto2.5_Female"
    },
    {
      "name": "50 - 64 Years, 4 Ratio To Poverty Line or Less, Female Population",
      "dcid": "Count_Person_50To64Years_RatioToPovertyLineUpto4_Female"
    },
    {
      "name": "50 - 64 Years, Female, Black or African American Alone Population",
      "dcid": "Count_Person_50To64Years_Female_BlackOrAfricanAmericanAlone"
    },
    {
      "name": "50 - 64 Years, Female, Hispanic or Latino Population",
      "dcid": "Count_Person_50To64Years_Female_HispanicOrLatino"
    },
    {
      "name": "50 - 64 Years, Female, No Health Insurance Population",
      "dcid": "Count_Person_50To64Years_Female_NoHealthInsurance"
    },
    {
      "name": "50 - 64 Years, Female, White Alone Population",
      "dcid": "Count_Person_50To64Years_Female_WhiteAlone"
    },
    {
      "name": "50 - 64 Years, Female, With Health Insurance Population",
      "dcid": "Count_Person_50To64Years_Female_WithHealthInsurance"
    },
    {
      "name": "55 - 59 Years, Not in Labor Force, Female Population",
      "dcid": "Count_Person_55To59Years_NotInLaborForce_Female"
    },
    {
      "name": "55 - 59 Years, in Labor Force, Female Population",
      "dcid": "Count_Person_55To59Years_InLaborForce_Female"
    },
    {
      "name": "55 - 64 Years, Civilian, Female Population",
      "dcid": "Count_Person_55To64Years_Civilian_Female"
    },
    {
      "name": "55 - 64 Years, Female, Above Poverty Level in The Past 12 Months Population",
      "dcid": "Count_Person_55To64Years_Female_AbovePovertyLevelInThePast12Months"
    },
    {
      "name": "55 - 64 Years, Female, American Indian or Alaska Native Alone Population",
      "dcid": "Count_Person_55To64Years_Female_AmericanIndianOrAlaskaNativeAlone"
    },
    {
      "name": "55 - 64 Years, Female, Asian Alone Population",
      "dcid": "Count_Person_55To64Years_Female_AsianAlone"
    },
    {
      "name": "55 - 64 Years, Female, Below Poverty Level in The Past 12 Months Population",
      "dcid": "Count_Person_55To64Years_Female_BelowPovertyLevelInThePast12Months"
    },
    {
      "name": "55 - 64 Years, Female, Black or African American Alone Population",
      "dcid": "Count_Person_55To64Years_Female_BlackOrAfricanAmericanAlone"
    },
    {
      "name": "55 - 64 Years, Female, Hispanic or Latino Population",
      "dcid": "Count_Person_55To64Years_Female_HispanicOrLatino"
    },
    {
      "name": "55 - 64 Years, Female, Native Hawaiian or Other Pacific Islander Alone Population",
      "dcid": "Count_Person_55To64Years_Female_NativeHawaiianOrOtherPacificIslanderAlone"
    },
    {
      "name": "55 - 64 Years, Female, Some Other Race Alone Population",
      "dcid": "Count_Person_55To64Years_Female_SomeOtherRaceAlone"
    },
    {
      "name": "55 - 64 Years, Female, Two or More Races Population",
      "dcid": "Count_Person_55To64Years_Female_TwoOrMoreRaces"
    },
    {
      "name": "55 - 64 Years, Female, White Alone Not Hispanic or Latino Population",
      "dcid": "Count_Person_55To64Years_Female_WhiteAloneNotHispanicOrLatino"
    },
    {
      "name": "55 - 64 Years, Female, White Alone Population",
      "dcid": "Count_Person_55To64Years_Female_WhiteAlone"
    },
    {
      "name": "5th And 6th Grade, Female Population",
      "dcid": "Count_Person_25OrMoreYears_EducationalAttainment5ThAnd6ThGrade_Female"
    },
    {
      "name": "6 - 11 Years, Female, Above Poverty Level in The Past 12 Months Population",
      "dcid": "Count_Person_6To11Years_Female_AbovePovertyLevelInThePast12Months"
    },
    {
      "name": "6 - 11 Years, Female, Below Poverty Level in The Past 12 Months Population",
      "dcid": "Count_Person_6To11Years_Female_BelowPovertyLevelInThePast12Months"
    },
    {
      "name": "60 - 61 Years, Not in Labor Force, Female Population",
      "dcid": "Count_Person_60To61Years_NotInLaborForce_Female"
    },
    {
      "name": "60 - 61 Years, in Labor Force, Female Population",
      "dcid": "Count_Person_60To61Years_InLaborForce_Female"
    },
    {
      "name": "62 - 64 Years, Not in Labor Force, Female Population",
      "dcid": "Count_Person_62To64Years_NotInLaborForce_Female"
    },
    {
      "name": "62 - 64 Years, in Labor Force, Female Population",
      "dcid": "Count_Person_62To64Years_InLaborForce_Female"
    },
    {
      "name": "64 Years or Less, 1.4 - 4 Ratio To Poverty Line, Female Population",
      "dcid": "Count_Person_Upto64Years_RatioToPovertyLine1.38To4_Female"
    },
    {
      "name": "64 Years or Less, 1.4 Ratio To Poverty Line or Less, Female Population",
      "dcid": "Count_Person_Upto64Years_RatioToPovertyLineUpto1.38_Female"
    },
    {
      "name": "64 Years or Less, 2 Ratio To Poverty Line or Less, Female Population",
      "dcid": "Count_Person_Upto64Years_RatioToPovertyLineUpto2_Female"
    },
    {
      "name": "64 Years or Less, 2.5 Ratio To Poverty Line or Less, Female Population",
      "dcid": "Count_Person_Upto64Years_RatioToPovertyLineUpto2.5_Female"
    },
    {
      "name": "64 Years or Less, 4 Ratio To Poverty Line or Less, Female Population",
      "dcid": "Count_Person_Upto64Years_RatioToPovertyLineUpto4_Female"
    },
    {
      "name": "64 Years or Less, Female, Black or African American Alone Population",
      "dcid": "Count_Person_Upto64Years_Female_BlackOrAfricanAmericanAlone"
    },
    {
      "name": "64 Years or Less, Female, Hispanic or Latino Population",
      "dcid": "Count_Person_Upto64Years_Female_HispanicOrLatino"
    },
    {
      "name": "64 Years or Less, Female, No Health Insurance Population",
      "dcid": "Count_Person_Upto64Years_Female_NoHealthInsurance"
    },
    {
      "name": "64 Years or Less, Female, White Alone Population",
      "dcid": "Count_Person_Upto64Years_Female_WhiteAlone"
    },
    {
      "name": "64 Years or Less, Female, With Health Insurance Population",
      "dcid": "Count_Person_Upto64Years_Female_WithHealthInsurance"
    },
    {
      "name": "65 - 69 Years, Not in Labor Force, Female Population",
      "dcid": "Count_Person_65To69Years_NotInLaborForce_Female"
    },
    {
      "name": "65 - 69 Years, in Labor Force, Female Population",
      "dcid": "Count_Person_65To69Years_InLaborForce_Female"
    },
    {
      "name": "65 - 74 Years, Civilian, Female Population",
      "dcid": "Count_Person_65To74Years_Civilian_Female"
    },
    {
      "name": "65 - 74 Years, Female, Above Poverty Level in The Past 12 Months Population",
      "dcid": "Count_Person_65To74Years_Female_AbovePovertyLevelInThePast12Months"
    },
    {
      "name": "65 - 74 Years, Female, American Indian or Alaska Native Alone Population",
      "dcid": "Count_Person_65To74Years_Female_AmericanIndianOrAlaskaNativeAlone"
    },
    {
      "name": "65 - 74 Years, Female, Asian Alone Population",
      "dcid": "Count_Person_65To74Years_Female_AsianAlone"
    },
    {
      "name": "65 - 74 Years, Female, Below Poverty Level in The Past 12 Months Population",
      "dcid": "Count_Person_65To74Years_Female_BelowPovertyLevelInThePast12Months"
    },
    {
      "name": "65 - 74 Years, Female, Black or African American Alone Population",
      "dcid": "Count_Person_65To74Years_Female_BlackOrAfricanAmericanAlone"
    },
    {
      "name": "65 - 74 Years, Female, Hispanic or Latino Population",
      "dcid": "Count_Person_65To74Years_Female_HispanicOrLatino"
    },
    {
      "name": "65 - 74 Years, Female, Native Hawaiian or Other Pacific Islander Alone Population",
      "dcid": "Count_Person_65To74Years_Female_NativeHawaiianOrOtherPacificIslanderAlone"
    },
    {
      "name": "65 - 74 Years, Female, Some Other Race Alone Population",
      "dcid": "Count_Person_65To74Years_Female_SomeOtherRaceAlone"
    },
    {
      "name": "65 - 74 Years, Female, Two or More Races Population",
      "dcid": "Count_Person_65To74Years_Female_TwoOrMoreRaces"
    },
    {
      "name": "65 - 74 Years, Female, White Alone Not Hispanic or Latino Population",
      "dcid": "Count_Person_65To74Years_Female_WhiteAloneNotHispanicOrLatino"
    },
    {
      "name": "65 - 74 Years, Female, White Alone Population",
      "dcid": "Count_Person_65To74Years_Female_WhiteAlone"
    },
    {
      "name": "65 Years or More, 9th To 12th Grade No Diploma, Female Population",
      "dcid": "Count_Person_65OrMoreYears_EducationalAttainment9ThTo12ThGradeNoDiploma_Female"
    },
    {
      "name": "65 Years or More, Associates Degree, Female Population",
      "dcid": "Count_Person_65OrMoreYears_EducationalAttainmentAssociatesDegree_Female"
    },
    {
      "name": "65 Years or More, Bachelors Degree or Higher, Female Population",
      "dcid": "Count_Person_65OrMoreYears_EducationalAttainmentBachelorsDegreeOrHigher_Female"
    },
    {
      "name": "65 Years or More, Bachelors Degree, Female Population",
      "dcid": "Count_Person_65OrMoreYears_EducationalAttainmentBachelorsDegree_Female"
    },
    {
      "name": "65 Years or More, Graduate or Professional Degree, Female Population",
      "dcid": "Count_Person_65OrMoreYears_EducationalAttainmentGraduateOrProfessionalDegree_Female"
    },
    {
      "name": "65 Years or More, High School Graduate Includes Equivalency, Female Population",
      "dcid": "Count_Person_65OrMoreYears_EducationalAttainmentHighSchoolGraduateIncludesEquivalency_Female"
    },
    {
      "name": "65 Years or More, Less Than 9th Grade, Female Population",
      "dcid": "Count_Person_65OrMoreYears_EducationalAttainmentLessThan9ThGrade_Female"
    },
    {
      "name": "65 Years or More, Some College No Degree, Female Population",
      "dcid": "Count_Person_65OrMoreYears_EducationalAttainmentSomeCollegeNoDegree_Female"
    },
    {
      "name": "70 - 74 Years, Not in Labor Force, Female Population",
      "dcid": "Count_Person_70To74Years_NotInLaborForce_Female"
    },
    {
      "name": "70 - 74 Years, in Labor Force, Female Population",
      "dcid": "Count_Person_70To74Years_InLaborForce_Female"
    },
    {
      "name": "75 - 84 Years, Female, American Indian or Alaska Native Alone Population",
      "dcid": "Count_Person_75To84Years_Female_AmericanIndianOrAlaskaNativeAlone"
    },
    {
      "name": "75 - 84 Years, Female, Asian Alone Population",
      "dcid": "Count_Person_75To84Years_Female_AsianAlone"
    },
    {
      "name": "75 - 84 Years, Female, Black or African American Alone Population",
      "dcid": "Count_Person_75To84Years_Female_BlackOrAfricanAmericanAlone"
    },
    {
      "name": "75 - 84 Years, Female, Hispanic or Latino Population",
      "dcid": "Count_Person_75To84Years_Female_HispanicOrLatino"
    },
    {
      "name": "75 - 84 Years, Female, Native Hawaiian or Other Pacific Islander Alone Population",
      "dcid": "Count_Person_75To84Years_Female_NativeHawaiianOrOtherPacificIslanderAlone"
    },
    {
      "name": "75 - 84 Years, Female, Some Other Race Alone Population",
      "dcid": "Count_Person_75To84Years_Female_SomeOtherRaceAlone"
    },
    {
      "name": "75 - 84 Years, Female, Two or More Races Population",
      "dcid": "Count_Person_75To84Years_Female_TwoOrMoreRaces"
    },
    {
      "name": "75 - 84 Years, Female, White Alone Not Hispanic or Latino Population",
      "dcid": "Count_Person_75To84Years_Female_WhiteAloneNotHispanicOrLatino"
    },
    {
      "name": "75 - 84 Years, Female, White Alone Population",
      "dcid": "Count_Person_75To84Years_Female_WhiteAlone"
    },
    {
      "name": "75 Years or More, Civilian, Female Population",
      "dcid": "Count_Person_75OrMoreYears_Civilian_Female"
    },
    {
      "name": "75 Years or More, Female, Above Poverty Level in The Past 12 Months Population",
      "dcid": "Count_Person_75OrMoreYears_Female_AbovePovertyLevelInThePast12Months"
    },
    {
      "name": "75 Years or More, Female, Below Poverty Level in The Past 12 Months Population",
      "dcid": "Count_Person_75OrMoreYears_Female_BelowPovertyLevelInThePast12Months"
    },
    {
      "name": "75 Years or More, Not in Labor Force, Female Population",
      "dcid": "Count_Person_75OrMoreYears_NotInLaborForce_Female"
    },
    {
      "name": "75 Years or More, in Labor Force, Female Population",
      "dcid": "Count_Person_75OrMoreYears_InLaborForce_Female"
    },
    {
      "name": "7th And 8th Grade, Female Population",
      "dcid": "Count_Person_25OrMoreYears_EducationalAttainment7ThAnd8ThGrade_Female"
    },
    {
      "name": "85 Years or More, Female, American Indian or Alaska Native Alone Population",
      "dcid": "Count_Person_85OrMoreYears_Female_AmericanIndianOrAlaskaNativeAlone"
    },
    {
      "name": "85 Years or More, Female, Asian Alone Population",
      "dcid": "Count_Person_85OrMoreYears_Female_AsianAlone"
    },
    {
      "name": "85 Years or More, Female, Black or African American Alone Population",
      "dcid": "Count_Person_85OrMoreYears_Female_BlackOrAfricanAmericanAlone"
    },
    {
      "name": "85 Years or More, Female, Hispanic or Latino Population",
      "dcid": "Count_Person_85OrMoreYears_Female_HispanicOrLatino"
    },
    {
      "name": "85 Years or More, Female, Native Hawaiian or Other Pacific Islander Alone Population",
      "dcid": "Count_Person_85OrMoreYears_Female_NativeHawaiianOrOtherPacificIslanderAlone"
    },
    {
      "name": "85 Years or More, Female, Some Other Race Alone Population",
      "dcid": "Count_Person_85OrMoreYears_Female_SomeOtherRaceAlone"
    },
    {
      "name": "85 Years or More, Female, Two or More Races Population",
      "dcid": "Count_Person_85OrMoreYears_Female_TwoOrMoreRaces"
    },
    {
      "name": "85 Years or More, Female, White Alone Not Hispanic or Latino Population",
      "dcid": "Count_Person_85OrMoreYears_Female_WhiteAloneNotHispanicOrLatino"
    },
    {
      "name": "85 Years or More, Female, White Alone Population",
      "dcid": "Count_Person_85OrMoreYears_Female_WhiteAlone"
    },
    {
      "name": "9th Grade, Female Population",
      "dcid": "Count_Person_25OrMoreYears_EducationalAttainment9ThGrade_Female"
    },
    {
      "name": "Associates Degree, Female Population",
      "dcid": "Count_Person_25OrMoreYears_EducationalAttainmentAssociatesDegree_Female"
    },
    {
      "name": "Bachelors Degree or Higher, Female Population",
      "dcid": "Count_Person_25OrMoreYears_EducationalAttainmentBachelorsDegreeOrHigher_Female"
    },
    {
      "name": "Bachelors Degree, Female Population",
      "dcid": "Count_Person_25OrMoreYears_EducationalAttainmentBachelorsDegree_Female"
    },
    {
      "name": "Civilian, Female Population",
      "dcid": "Count_Person_18OrMoreYears_Civilian_Female"
    },
    {
      "name": "Civilian, Female, Non Institutionalized Population",
      "dcid": "Count_Person_Civilian_Female_NonInstitutionalized"
    },
    {
      "name": "Count of 1 - 4 Years, C00-D48 (Neoplasms), Female",
      "dcid": "Count_Death_1To4Years_Neoplasms_Female"
    },
    {
      "name": "Count of 1 - 4 Years, Female, Asian or Pacific Islander",
      "dcid": "Count_Death_1To4Years_Female_AsianOrPacificIslander"
    },
    {
      "name": "Count of 1 - 4 Years, Female, Black or African American",
      "dcid": "Count_Death_1To4Years_Female_BlackOrAfricanAmerican"
    },
    {
      "name": "Count of 1 - 4 Years, Female, White",
      "dcid": "Count_Death_1To4Years_Female_White"
    },
    {
      "name": "Count of 1 - 4 Years, J00-J98 (Diseases of The Respiratory System), Female",
      "dcid": "Count_Death_1To4Years_DiseasesOfTheRespiratorySystem_Female"
    },
    {
      "name": "Count of 1 - 4 Years, Q00-Q99 (Congenital Malformations, Deformations And Chromosomal Abnormalities), Female",
      "dcid": "Count_Death_1To4Years_CongenitalMalformationsDeformationsChromosomalAbnormalities_Female"
    },
    {
      "name": "Count of 1 - 4 Years, R00-R99 (Symptoms, Signs And Abnormal Clinical And Laboratory Findings, Not Elsewhere Classified), Female",
      "dcid": "Count_Death_1To4Years_AbnormalNotClassfied_Female"
    },
    {
      "name": "Count of 1 - 4 Years, V01-Y89 (External Causes of Morbidity And Mortality), Female",
      "dcid": "Count_Death_1To4Years_ExternalCauses_Female"
    },
    {
      "name": "Count of 1 Years or Less, A00-B99 (Certain Infectious And Parasitic Diseases), Female",
      "dcid": "Count_Death_Upto1Years_CertainInfectiousParasiticDiseases_Female"
    },
    {
      "name": "Count of 1 Years or Less, Female, American Indian And Alaska Native Alone",
      "dcid": "Count_Death_Upto1Years_Female_AmericanIndianAndAlaskaNativeAlone"
    },
    {
      "name": "Count of 1 Years or Less, Female, Asian or Pacific Islander",
      "dcid": "Count_Death_Upto1Years_Female_AsianOrPacificIslander"
    },
    {
      "name": "Count of 1 Years or Less, Female, Black or African American",
      "dcid": "Count_Death_Upto1Years_Female_BlackOrAfricanAmerican"
    },
    {
      "name": "Count of 1 Years or Less, Female, White",
      "dcid": "Count_Death_Upto1Years_Female_White"
    },
    {
      "name": "Count of 1 Years or Less, G00-G98 (Diseases of The Nervous System), Female",
      "dcid": "Count_Death_Upto1Years_DiseasesOfTheNervousSystem_Female"
    },
    {
      "name": "Count of 1 Years or Less, I00-I99 (Diseases of The Circulatory System), Female",
      "dcid": "Count_Death_Upto1Years_DiseasesOfTheCirculatorySystem_Female"
    },
    {
      "name": "Count of 1 Years or Less, J00-J98 (Diseases of The Respiratory System), Female",
      "dcid": "Count_Death_Upto1Years_DiseasesOfTheRespiratorySystem_Female"
    },
    {
      "name": "Count of 1 Years or Less, P00-P96 (Certain Conditions Originating in The Perinatal Period), Female",
      "dcid": "Count_Death_Upto1Years_CertainConditionsOriginatingInThePerinatalPeriod_Female"
    },
    {
      "name": "Count of 1 Years or Less, Q00-Q99 (Congenital Malformations, Deformations And Chromosomal Abnormalities), Female",
      "dcid": "Count_Death_Upto1Years_CongenitalMalformationsDeformationsChromosomalAbnormalities_Female"
    },
    {
      "name": "Count of 1 Years or Less, R00-R99 (Symptoms, Signs And Abnormal Clinical And Laboratory Findings, Not Elsewhere Classified), Female",
      "dcid": "Count_Death_Upto1Years_AbnormalNotClassfied_Female"
    },
    {
      "name": "Count of 1 Years or Less, V01-Y89 (External Causes of Morbidity And Mortality), Female",
      "dcid": "Count_Death_Upto1Years_ExternalCauses_Female"
    },
    {
      "name": "Count of 15 - 24 Years, A00-B99 (Certain Infectious And Parasitic Diseases), Female",
      "dcid": "Count_Death_15To24Years_CertainInfectiousParasiticDiseases_Female"
    },
    {
      "name": "Count of 15 - 24 Years, C00-D48 (Neoplasms), Female",
      "dcid": "Count_Death_15To24Years_Neoplasms_Female"
    },
    {
      "name": "Count of 15 - 24 Years, E00-E88 (Endocrine, Nutritional And Metabolic Diseases), Female",
      "dcid": "Count_Death_15To24Years_EndocrineNutritionalMetabolicDiseases_Female"
    },
    {
      "name": "Count of 15 - 24 Years, Female, American Indian And Alaska Native Alone",
      "dcid": "Count_Death_15To24Years_Female_AmericanIndianAndAlaskaNativeAlone"
    },
    {
      "name": "Count of 15 - 24 Years, Female, Asian or Pacific Islander",
      "dcid": "Count_Death_15To24Years_Female_AsianOrPacificIslander"
    },
    {
      "name": "Count of 15 - 24 Years, Female, Black or African American",
      "dcid": "Count_Death_15To24Years_Female_BlackOrAfricanAmerican"
    },
    {
      "name": "Count of 15 - 24 Years, Female, White",
      "dcid": "Count_Death_15To24Years_Female_White"
    },
    {
      "name": "Count of 15 - 24 Years, G00-G98 (Diseases of The Nervous System), Female",
      "dcid": "Count_Death_15To24Years_DiseasesOfTheNervousSystem_Female"
    },
    {
      "name": "Count of 15 - 24 Years, I00-I99 (Diseases of The Circulatory System), Female",
      "dcid": "Count_Death_15To24Years_DiseasesOfTheCirculatorySystem_Female"
    },
    {
      "name": "Count of 15 - 24 Years, J00-J98 (Diseases of The Respiratory System), Female",
      "dcid": "Count_Death_15To24Years_DiseasesOfTheRespiratorySystem_Female"
    },
    {
      "name": "Count of 15 - 24 Years, M00-M99 (Diseases of The Musculoskeletal System And Connective Tissue), Female",
      "dcid": "Count_Death_15To24Years_DiseasesOfTheMusculoskeletalSystemConnectiveTissue_Female"
    },
    {
      "name": "Count of 15 - 24 Years, R00-R99 (Symptoms, Signs And Abnormal Clinical And Laboratory Findings, Not Elsewhere Classified), Female",
      "dcid": "Count_Death_15To24Years_AbnormalNotClassfied_Female"
    },
    {
      "name": "Count of 15 - 24 Years, V01-Y89 (External Causes of Morbidity And Mortality), Female",
      "dcid": "Count_Death_15To24Years_ExternalCauses_Female"
    },
    {
      "name": "Count of 25 - 34 Years, A00-B99 (Certain Infectious And Parasitic Diseases), Female",
      "dcid": "Count_Death_25To34Years_CertainInfectiousParasiticDiseases_Female"
    },
    {
      "name": "Count of 25 - 34 Years, C00-D48 (Neoplasms), Female",
      "dcid": "Count_Death_25To34Years_Neoplasms_Female"
    },
    {
      "name": "Count of 25 - 34 Years, E00-E88 (Endocrine, Nutritional And Metabolic Diseases), Female",
      "dcid": "Count_Death_25To34Years_EndocrineNutritionalMetabolicDiseases_Female"
    },
    {
      "name": "Count of 25 - 34 Years, F01-F99 (Mental And Behavioural Disorders), Female",
      "dcid": "Count_Death_25To34Years_MentalBehaviouralDisorders_Female"
    },
    {
      "name": "Count of 25 - 34 Years, Female, American Indian And Alaska Native Alone",
      "dcid": "Count_Death_25To34Years_Female_AmericanIndianAndAlaskaNativeAlone"
    },
    {
      "name": "Count of 25 - 34 Years, Female, Asian or Pacific Islander",
      "dcid": "Count_Death_25To34Years_Female_AsianOrPacificIslander"
    },
    {
      "name": "Count of 25 - 34 Years, Female, Black or African American",
      "dcid": "Count_Death_25To34Years_Female_BlackOrAfricanAmerican"
    },
    {
      "name": "Count of 25 - 34 Years, Female, White",
      "dcid": "Count_Death_25To34Years_Female_White"
    },
    {
      "name": "Count of 25 - 34 Years, G00-G98 (Diseases of The Nervous System), Female",
      "dcid": "Count_Death_25To34Years_DiseasesOfTheNervousSystem_Female"
    },
    {
      "name": "Count of 25 - 34 Years, I00-I99 (Diseases of The Circulatory System), Female",
      "dcid": "Count_Death_25To34Years_DiseasesOfTheCirculatorySystem_Female"
    },
    {
      "name": "Count of 25 - 34 Years, J00-J98 (Diseases of The Respiratory System), Female",
      "dcid": "Count_Death_25To34Years_DiseasesOfTheRespiratorySystem_Female"
    },
    {
      "name": "Count of 25 - 34 Years, K00-K92 (Diseases of The Digestive System), Female",
      "dcid": "Count_Death_25To34Years_DiseasesOfTheDigestiveSystem_Female"
    },
    {
      "name": "Count of 25 - 34 Years, M00-M99 (Diseases of The Musculoskeletal System And Connective Tissue), Female",
      "dcid": "Count_Death_25To34Years_DiseasesOfTheMusculoskeletalSystemConnectiveTissue_Female"
    },
    {
      "name": "Count of 25 - 34 Years, N00-N98 (Diseases of The Genitourinary System), Female",
      "dcid": "Count_Death_25To34Years_DiseasesOfTheGenitourinarySystem_Female"
    },
    {
      "name": "Count of 25 - 34 Years, O00-O99 (Pregnancy, Childbirth And The Puerperium), Female",
      "dcid": "Count_Death_25To34Years_PregnancyChildbirthThePuerperium_Female"
    },
    {
      "name": "Count of 25 - 34 Years, Q00-Q99 (Congenital Malformations, Deformations And Chromosomal Abnormalities), Female",
      "dcid": "Count_Death_25To34Years_CongenitalMalformationsDeformationsChromosomalAbnormalities_Female"
    },
    {
      "name": "Count of 25 - 34 Years, R00-R99 (Symptoms, Signs And Abnormal Clinical And Laboratory Findings, Not Elsewhere Classified), Female",
      "dcid": "Count_Death_25To34Years_AbnormalNotClassfied_Female"
    },
    {
      "name": "Count of 25 - 34 Years, U00-U99 (Codes for Special Purposes), Female",
      "dcid": "Count_Death_25To34Years_SpecialCases_Female"
    },
    {
      "name": "Count of 25 - 34 Years, V01-Y89 (External Causes of Morbidity And Mortality), Female",
      "dcid": "Count_Death_25To34Years_ExternalCauses_Female"
    },
    {
      "name": "Count of 35 - 44 Years, A00-B99 (Certain Infectious And Parasitic Diseases), Female",
      "dcid": "Count_Death_35To44Years_CertainInfectiousParasiticDiseases_Female"
    },
    {
      "name": "Count of 35 - 44 Years, C00-D48 (Neoplasms), Female",
      "dcid": "Count_Death_35To44Years_Neoplasms_Female"
    },
    {
      "name": "Count of 35 - 44 Years, D50-D89 (Diseases of The Blood And Blood-forming Organs And Certain Disorders Involving The Immune Mechanism), Female",
      "dcid": "Count_Death_35To44Years_DiseasesOfBloodAndBloodFormingOrgansAndImmuneDisorders_Female"
    },
    {
      "name": "Count of 35 - 44 Years, E00-E88 (Endocrine, Nutritional And Metabolic Diseases), Female",
      "dcid": "Count_Death_35To44Years_EndocrineNutritionalMetabolicDiseases_Female"
    },
    {
      "name": "Count of 35 - 44 Years, F01-F99 (Mental And Behavioural Disorders), Female",
      "dcid": "Count_Death_35To44Years_MentalBehaviouralDisorders_Female"
    },
    {
      "name": "Count of 35 - 44 Years, Female, American Indian And Alaska Native Alone",
      "dcid": "Count_Death_35To44Years_Female_AmericanIndianAndAlaskaNativeAlone"
    },
    {
      "name": "Count of 35 - 44 Years, Female, Asian or Pacific Islander",
      "dcid": "Count_Death_35To44Years_Female_AsianOrPacificIslander"
    },
    {
      "name": "Count of 35 - 44 Years, Female, Black or African American",
      "dcid": "Count_Death_35To44Years_Female_BlackOrAfricanAmerican"
    },
    {
      "name": "Count of 35 - 44 Years, Female, White",
      "dcid": "Count_Death_35To44Years_Female_White"
    },
    {
      "name": "Count of 35 - 44 Years, G00-G98 (Diseases of The Nervous System), Female",
      "dcid": "Count_Death_35To44Years_DiseasesOfTheNervousSystem_Female"
    },
    {
      "name": "Count of 35 - 44 Years, I00-I99 (Diseases of The Circulatory System), Female",
      "dcid": "Count_Death_35To44Years_DiseasesOfTheCirculatorySystem_Female"
    },
    {
      "name": "Count of 35 - 44 Years, J00-J98 (Diseases of The Respiratory System), Female",
      "dcid": "Count_Death_35To44Years_DiseasesOfTheRespiratorySystem_Female"
    },
    {
      "name": "Count of 35 - 44 Years, K00-K92 (Diseases of The Digestive System), Female",
      "dcid": "Count_Death_35To44Years_DiseasesOfTheDigestiveSystem_Female"
    },
    {
      "name": "Count of 35 - 44 Years, M00-M99 (Diseases of The Musculoskeletal System And Connective Tissue), Female",
      "dcid": "Count_Death_35To44Years_DiseasesOfTheMusculoskeletalSystemConnectiveTissue_Female"
    },
    {
      "name": "Count of 35 - 44 Years, N00-N98 (Diseases of The Genitourinary System), Female",
      "dcid": "Count_Death_35To44Years_DiseasesOfTheGenitourinarySystem_Female"
    },
    {
      "name": "Count of 35 - 44 Years, O00-O99 (Pregnancy, Childbirth And The Puerperium), Female",
      "dcid": "Count_Death_35To44Years_PregnancyChildbirthThePuerperium_Female"
    },
    {
      "name": "Count of 35 - 44 Years, Q00-Q99 (Congenital Malformations, Deformations And Chromosomal Abnormalities), Female",
      "dcid": "Count_Death_35To44Years_CongenitalMalformationsDeformationsChromosomalAbnormalities_Female"
    },
    {
      "name": "Count of 35 - 44 Years, R00-R99 (Symptoms, Signs And Abnormal Clinical And Laboratory Findings, Not Elsewhere Classified), Female",
      "dcid": "Count_Death_35To44Years_AbnormalNotClassfied_Female"
    },
    {
      "name": "Count of 35 - 44 Years, U00-U99 (Codes for Special Purposes), Female",
      "dcid": "Count_Death_35To44Years_SpecialCases_Female"
    },
    {
      "name": "Count of 35 - 44 Years, V01-Y89 (External Causes of Morbidity And Mortality), Female",
      "dcid": "Count_Death_35To44Years_ExternalCauses_Female"
    },
    {
      "name": "Count of 45 - 54 Years, A00-B99 (Certain Infectious And Parasitic Diseases), Female",
      "dcid": "Count_Death_45To54Years_CertainInfectiousParasiticDiseases_Female"
    },
    {
      "name": "Count of 45 - 54 Years, C00-D48 (Neoplasms), Female",
      "dcid": "Count_Death_45To54Years_Neoplasms_Female"
    },
    {
      "name": "Count of 45 - 54 Years, D50-D89 (Diseases of The Blood And Blood-forming Organs And Certain Disorders Involving The Immune Mechanism), Female",
      "dcid": "Count_Death_45To54Years_DiseasesOfBloodAndBloodFormingOrgansAndImmuneDisorders_Female"
    },
    {
      "name": "Count of 45 - 54 Years, E00-E88 (Endocrine, Nutritional And Metabolic Diseases), Female",
      "dcid": "Count_Death_45To54Years_EndocrineNutritionalMetabolicDiseases_Female"
    },
    {
      "name": "Count of 45 - 54 Years, F01-F99 (Mental And Behavioural Disorders), Female",
      "dcid": "Count_Death_45To54Years_MentalBehaviouralDisorders_Female"
    },
    {
      "name": "Count of 45 - 54 Years, Female, American Indian And Alaska Native Alone",
      "dcid": "Count_Death_45To54Years_Female_AmericanIndianAndAlaskaNativeAlone"
    },
    {
      "name": "Count of 45 - 54 Years, Female, Asian or Pacific Islander",
      "dcid": "Count_Death_45To54Years_Female_AsianOrPacificIslander"
    },
    {
      "name": "Count of 45 - 54 Years, Female, Black or African American",
      "dcid": "Count_Death_45To54Years_Female_BlackOrAfricanAmerican"
    },
    {
      "name": "Count of 45 - 54 Years, Female, White",
      "dcid": "Count_Death_45To54Years_Female_White"
    },
    {
      "name": "Count of 45 - 54 Years, G00-G98 (Diseases of The Nervous System), Female",
      "dcid": "Count_Death_45To54Years_DiseasesOfTheNervousSystem_Female"
    },
    {
      "name": "Count of 45 - 54 Years, I00-I99 (Diseases of The Circulatory System), Female",
      "dcid": "Count_Death_45To54Years_DiseasesOfTheCirculatorySystem_Female"
    },
    {
      "name": "Count of 45 - 54 Years, J00-J98 (Diseases of The Respiratory System), Female",
      "dcid": "Count_Death_45To54Years_DiseasesOfTheRespiratorySystem_Female"
    },
    {
      "name": "Count of 45 - 54 Years, K00-K92 (Diseases of The Digestive System), Female",
      "dcid": "Count_Death_45To54Years_DiseasesOfTheDigestiveSystem_Female"
    },
    {
      "name": "Count of 45 - 54 Years, M00-M99 (Diseases of The Musculoskeletal System And Connective Tissue), Female",
      "dcid": "Count_Death_45To54Years_DiseasesOfTheMusculoskeletalSystemConnectiveTissue_Female"
    },
    {
      "name": "Count of 45 - 54 Years, N00-N98 (Diseases of The Genitourinary System), Female",
      "dcid": "Count_Death_45To54Years_DiseasesOfTheGenitourinarySystem_Female"
    },
    {
      "name": "Count of 45 - 54 Years, O00-O99 (Pregnancy, Childbirth And The Puerperium), Female",
      "dcid": "Count_Death_45To54Years_PregnancyChildbirthThePuerperium_Female"
    },
    {
      "name": "Count of 45 - 54 Years, Q00-Q99 (Congenital Malformations, Deformations And Chromosomal Abnormalities), Female",
      "dcid": "Count_Death_45To54Years_CongenitalMalformationsDeformationsChromosomalAbnormalities_Female"
    },
    {
      "name": "Count of 45 - 54 Years, R00-R99 (Symptoms, Signs And Abnormal Clinical And Laboratory Findings, Not Elsewhere Classified), Female",
      "dcid": "Count_Death_45To54Years_AbnormalNotClassfied_Female"
    },
    {
      "name": "Count of 45 - 54 Years, U00-U99 (Codes for Special Purposes), Female",
      "dcid": "Count_Death_45To54Years_SpecialCases_Female"
    },
    {
      "name": "Count of 45 - 54 Years, V01-Y89 (External Causes of Morbidity And Mortality), Female",
      "dcid": "Count_Death_45To54Years_ExternalCauses_Female"
    },
    {
      "name": "Count of 5 - 14 Years, C00-D48 (Neoplasms), Female",
      "dcid": "Count_Death_5To14Years_Neoplasms_Female"
    },
    {
      "name": "Count of 5 - 14 Years, Female, Asian or Pacific Islander",
      "dcid": "Count_Death_5To14Years_Female_AsianOrPacificIslander"
    },
    {
      "name": "Count of 5 - 14 Years, Female, Black or African American",
      "dcid": "Count_Death_5To14Years_Female_BlackOrAfricanAmerican"
    },
    {
      "name": "Count of 5 - 14 Years, Female, White",
      "dcid": "Count_Death_5To14Years_Female_White"
    },
    {
      "name": "Count of 5 - 14 Years, G00-G98 (Diseases of The Nervous System), Female",
      "dcid": "Count_Death_5To14Years_DiseasesOfTheNervousSystem_Female"
    },
    {
      "name": "Count of 5 - 14 Years, I00-I99 (Diseases of The Circulatory System), Female",
      "dcid": "Count_Death_5To14Years_DiseasesOfTheCirculatorySystem_Female"
    },
    {
      "name": "Count of 5 - 14 Years, Q00-Q99 (Congenital Malformations, Deformations And Chromosomal Abnormalities), Female",
      "dcid": "Count_Death_5To14Years_CongenitalMalformationsDeformationsChromosomalAbnormalities_Female"
    },
    {
      "name": "Count of 5 - 14 Years, V01-Y89 (External Causes of Morbidity And Mortality), Female",
      "dcid": "Count_Death_5To14Years_ExternalCauses_Female"
    },
    {
      "name": "Count of 55 - 64 Years, A00-B99 (Certain Infectious And Parasitic Diseases), Female",
      "dcid": "Count_Death_55To64Years_CertainInfectiousParasiticDiseases_Female"
    },
    {
      "name": "Count of 55 - 64 Years, C00-D48 (Neoplasms), Female",
      "dcid": "Count_Death_55To64Years_Neoplasms_Female"
    },
    {
      "name": "Count of 55 - 64 Years, D50-D89 (Diseases of The Blood And Blood-forming Organs And Certain Disorders Involving The Immune Mechanism), Female",
      "dcid": "Count_Death_55To64Years_DiseasesOfBloodAndBloodFormingOrgansAndImmuneDisorders_Female"
    },
    {
      "name": "Count of 55 - 64 Years, E00-E88 (Endocrine, Nutritional And Metabolic Diseases), Female",
      "dcid": "Count_Death_55To64Years_EndocrineNutritionalMetabolicDiseases_Female"
    },
    {
      "name": "Count of 55 - 64 Years, F01-F99 (Mental And Behavioural Disorders), Female",
      "dcid": "Count_Death_55To64Years_MentalBehaviouralDisorders_Female"
    },
    {
      "name": "Count of 55 - 64 Years, Female, American Indian And Alaska Native Alone",
      "dcid": "Count_Death_55To64Years_Female_AmericanIndianAndAlaskaNativeAlone"
    },
    {
      "name": "Count of 55 - 64 Years, Female, Asian or Pacific Islander",
      "dcid": "Count_Death_55To64Years_Female_AsianOrPacificIslander"
    },
    {
      "name": "Count of 55 - 64 Years, Female, Black or African American",
      "dcid": "Count_Death_55To64Years_Female_BlackOrAfricanAmerican"
    },
    {
      "name": "Count of 55 - 64 Years, Female, White",
      "dcid": "Count_Death_55To64Years_Female_White"
    },
    {
      "name": "Count of 55 - 64 Years, G00-G98 (Diseases of The Nervous System), Female",
      "dcid": "Count_Death_55To64Years_DiseasesOfTheNervousSystem_Female"
    },
    {
      "name": "Count of 55 - 64 Years, I00-I99 (Diseases of The Circulatory System), Female",
      "dcid": "Count_Death_55To64Years_DiseasesOfTheCirculatorySystem_Female"
    },
    {
      "name": "Count of 55 - 64 Years, J00-J98 (Diseases of The Respiratory System), Female",
      "dcid": "Count_Death_55To64Years_DiseasesOfTheRespiratorySystem_Female"
    },
    {
      "name": "Count of 55 - 64 Years, K00-K92 (Diseases of The Digestive System), Female",
      "dcid": "Count_Death_55To64Years_DiseasesOfTheDigestiveSystem_Female"
    },
    {
      "name": "Count of 55 - 64 Years, M00-M99 (Diseases of The Musculoskeletal System And Connective Tissue), Female",
      "dcid": "Count_Death_55To64Years_DiseasesOfTheMusculoskeletalSystemConnectiveTissue_Female"
    },
    {
      "name": "Count of 55 - 64 Years, N00-N98 (Diseases of The Genitourinary System), Female",
      "dcid": "Count_Death_55To64Years_DiseasesOfTheGenitourinarySystem_Female"
    },
    {
      "name": "Count of 55 - 64 Years, Q00-Q99 (Congenital Malformations, Deformations And Chromosomal Abnormalities), Female",
      "dcid": "Count_Death_55To64Years_CongenitalMalformationsDeformationsChromosomalAbnormalities_Female"
    },
    {
      "name": "Count of 55 - 64 Years, R00-R99 (Symptoms, Signs And Abnormal Clinical And Laboratory Findings, Not Elsewhere Classified), Female",
      "dcid": "Count_Death_55To64Years_AbnormalNotClassfied_Female"
    },
    {
      "name": "Count of 55 - 64 Years, U00-U99 (Codes for Special Purposes), Female",
      "dcid": "Count_Death_55To64Years_SpecialCases_Female"
    },
    {
      "name": "Count of 55 - 64 Years, V01-Y89 (External Causes of Morbidity And Mortality), Female",
      "dcid": "Count_Death_55To64Years_ExternalCauses_Female"
    },
    {
      "name": "Count of 65 - 74 Years, A00-B99 (Certain Infectious And Parasitic Diseases), Female",
      "dcid": "Count_Death_65To74Years_CertainInfectiousParasiticDiseases_Female"
    },
    {
      "name": "Count of 65 - 74 Years, C00-D48 (Neoplasms), Female",
      "dcid": "Count_Death_65To74Years_Neoplasms_Female"
    },
    {
      "name": "Count of 65 - 74 Years, D50-D89 (Diseases of The Blood And Blood-forming Organs And Certain Disorders Involving The Immune Mechanism), Female",
      "dcid": "Count_Death_65To74Years_DiseasesOfBloodAndBloodFormingOrgansAndImmuneDisorders_Female"
    },
    {
      "name": "Count of 65 - 74 Years, E00-E88 (Endocrine, Nutritional And Metabolic Diseases), Female",
      "dcid": "Count_Death_65To74Years_EndocrineNutritionalMetabolicDiseases_Female"
    },
    {
      "name": "Count of 65 - 74 Years, F01-F99 (Mental And Behavioural Disorders), Female",
      "dcid": "Count_Death_65To74Years_MentalBehaviouralDisorders_Female"
    },
    {
      "name": "Count of 65 - 74 Years, Female, American Indian And Alaska Native Alone",
      "dcid": "Count_Death_65To74Years_Female_AmericanIndianAndAlaskaNativeAlone"
    },
    {
      "name": "Count of 65 - 74 Years, Female, Asian or Pacific Islander",
      "dcid": "Count_Death_65To74Years_Female_AsianOrPacificIslander"
    },
    {
      "name": "Count of 65 - 74 Years, Female, Black or African American",
      "dcid": "Count_Death_65To74Years_Female_BlackOrAfricanAmerican"
    },
    {
      "name": "Count of 65 - 74 Years, Female, White",
      "dcid": "Count_Death_65To74Years_Female_White"
    },
    {
      "name": "Count of 65 - 74 Years, G00-G98 (Diseases of The Nervous System), Female",
      "dcid": "Count_Death_65To74Years_DiseasesOfTheNervousSystem_Female"
    },
    {
      "name": "Count of 65 - 74 Years, I00-I99 (Diseases of The Circulatory System), Female",
      "dcid": "Count_Death_65To74Years_DiseasesOfTheCirculatorySystem_Female"
    },
    {
      "name": "Count of 65 - 74 Years, J00-J98 (Diseases of The Respiratory System), Female",
      "dcid": "Count_Death_65To74Years_DiseasesOfTheRespiratorySystem_Female"
    },
    {
      "name": "Count of 65 - 74 Years, K00-K92 (Diseases of The Digestive System), Female",
      "dcid": "Count_Death_65To74Years_DiseasesOfTheDigestiveSystem_Female"
    },
    {
      "name": "Count of 65 - 74 Years, L00-L98 (Diseases of The Skin And Subcutaneous Tissue), Female",
      "dcid": "Count_Death_65To74Years_DiseasesOfTheSkinSubcutaneousTissue_Female"
    },
    {
      "name": "Count of 65 - 74 Years, M00-M99 (Diseases of The Musculoskeletal System And Connective Tissue), Female",
      "dcid": "Count_Death_65To74Years_DiseasesOfTheMusculoskeletalSystemConnectiveTissue_Female"
    },
    {
      "name": "Count of 65 - 74 Years, N00-N98 (Diseases of The Genitourinary System), Female",
      "dcid": "Count_Death_65To74Years_DiseasesOfTheGenitourinarySystem_Female"
    },
    {
      "name": "Count of 65 - 74 Years, R00-R99 (Symptoms, Signs And Abnormal Clinical And Laboratory Findings, Not Elsewhere Classified), Female",
      "dcid": "Count_Death_65To74Years_AbnormalNotClassfied_Female"
    },
    {
      "name": "Count of 65 - 74 Years, V01-Y89 (External Causes of Morbidity And Mortality), Female",
      "dcid": "Count_Death_65To74Years_ExternalCauses_Female"
    },
    {
      "name": "Count of 75 - 84 Years, A00-B99 (Certain Infectious And Parasitic Diseases), Female",
      "dcid": "Count_Death_75To84Years_CertainInfectiousParasiticDiseases_Female"
    },
    {
      "name": "Count of 75 - 84 Years, C00-D48 (Neoplasms), Female",
      "dcid": "Count_Death_75To84Years_Neoplasms_Female"
    },
    {
      "name": "Count of 75 - 84 Years, D50-D89 (Diseases of The Blood And Blood-forming Organs And Certain Disorders Involving The Immune Mechanism), Female",
      "dcid": "Count_Death_75To84Years_DiseasesOfBloodAndBloodFormingOrgansAndImmuneDisorders_Female"
    },
    {
      "name": "Count of 75 - 84 Years, E00-E88 (Endocrine, Nutritional And Metabolic Diseases), Female",
      "dcid": "Count_Death_75To84Years_EndocrineNutritionalMetabolicDiseases_Female"
    },
    {
      "name": "Count of 75 - 84 Years, F01-F99 (Mental And Behavioural Disorders), Female",
      "dcid": "Count_Death_75To84Years_MentalBehaviouralDisorders_Female"
    },
    {
      "name": "Count of 75 - 84 Years, Female, American Indian And Alaska Native Alone",
      "dcid": "Count_Death_75To84Years_Female_AmericanIndianAndAlaskaNativeAlone"
    },
    {
      "name": "Count of 75 - 84 Years, Female, Asian or Pacific Islander",
      "dcid": "Count_Death_75To84Years_Female_AsianOrPacificIslander"
    },
    {
      "name": "Count of 75 - 84 Years, Female, Black or African American",
      "dcid": "Count_Death_75To84Years_Female_BlackOrAfricanAmerican"
    },
    {
      "name": "Count of 75 - 84 Years, Female, White",
      "dcid": "Count_Death_75To84Years_Female_White"
    },
    {
      "name": "Count of 75 - 84 Years, G00-G98 (Diseases of The Nervous System), Female",
      "dcid": "Count_Death_75To84Years_DiseasesOfTheNervousSystem_Female"
    },
    {
      "name": "Count of 75 - 84 Years, I00-I99 (Diseases of The Circulatory System), Female",
      "dcid": "Count_Death_75To84Years_DiseasesOfTheCirculatorySystem_Female"
    },
    {
      "name": "Count of 75 - 84 Years, J00-J98 (Diseases of The Respiratory System), Female",
      "dcid": "Count_Death_75To84Years_DiseasesOfTheRespiratorySystem_Female"
    },
    {
      "name": "Count of 75 - 84 Years, K00-K92 (Diseases of The Digestive System), Female",
      "dcid": "Count_Death_75To84Years_DiseasesOfTheDigestiveSystem_Female"
    },
    {
      "name": "Count of 75 - 84 Years, L00-L98 (Diseases of The Skin And Subcutaneous Tissue), Female",
      "dcid": "Count_Death_75To84Years_DiseasesOfTheSkinSubcutaneousTissue_Female"
    },
    {
      "name": "Count of 75 - 84 Years, M00-M99 (Diseases of The Musculoskeletal System And Connective Tissue), Female",
      "dcid": "Count_Death_75To84Years_DiseasesOfTheMusculoskeletalSystemConnectiveTissue_Female"
    },
    {
      "name": "Count of 75 - 84 Years, N00-N98 (Diseases of The Genitourinary System), Female",
      "dcid": "Count_Death_75To84Years_DiseasesOfTheGenitourinarySystem_Female"
    },
    {
      "name": "Count of 75 - 84 Years, Q00-Q99 (Congenital Malformations, Deformations And Chromosomal Abnormalities), Female",
      "dcid": "Count_Death_75To84Years_CongenitalMalformationsDeformationsChromosomalAbnormalities_Female"
    },
    {
      "name": "Count of 75 - 84 Years, R00-R99 (Symptoms, Signs And Abnormal Clinical And Laboratory Findings, Not Elsewhere Classified), Female",
      "dcid": "Count_Death_75To84Years_AbnormalNotClassfied_Female"
    },
    {
      "name": "Count of 75 - 84 Years, V01-Y89 (External Causes of Morbidity And Mortality), Female",
      "dcid": "Count_Death_75To84Years_ExternalCauses_Female"
    },
    {
      "name": "Count of A00-B99 (Certain Infectious And Parasitic Diseases), Female, American Indian And Alaska Native Alone",
      "dcid": "Count_Death_CertainInfectiousParasiticDiseases_Female_AmericanIndianAndAlaskaNativeAlone"
    },
    {
      "name": "Count of A00-B99 (Certain Infectious And Parasitic Diseases), Female, Asian or Pacific Islander",
      "dcid": "Count_Death_CertainInfectiousParasiticDiseases_Female_AsianOrPacificIslander"
    },
    {
      "name": "Count of A00-B99 (Certain Infectious And Parasitic Diseases), Female, Black or African American",
      "dcid": "Count_Death_CertainInfectiousParasiticDiseases_Female_BlackOrAfricanAmerican"
    },
    {
      "name": "Count of A00-B99 (Certain Infectious And Parasitic Diseases), Female, White",
      "dcid": "Count_Death_CertainInfectiousParasiticDiseases_Female_White"
    },
    {
      "name": "Count of Age Not Stated, Female, White",
      "dcid": "Count_Death_AgeNotStated_Female_White"
    },
    {
      "name": "Count of Age Not Stated, R00-R99 (Symptoms, Signs And Abnormal Clinical And Laboratory Findings, Not Elsewhere Classified), Female",
      "dcid": "Count_Death_AgeNotStated_AbnormalNotClassfied_Female"
    },
    {
      "name": "Count of C00-D48 (Neoplasms), Female, American Indian And Alaska Native Alone",
      "dcid": "Count_Death_Neoplasms_Female_AmericanIndianAndAlaskaNativeAlone"
    },
    {
      "name": "Count of C00-D48 (Neoplasms), Female, Asian or Pacific Islander",
      "dcid": "Count_Death_Neoplasms_Female_AsianOrPacificIslander"
    },
    {
      "name": "Count of C00-D48 (Neoplasms), Female, Black or African American",
      "dcid": "Count_Death_Neoplasms_Female_BlackOrAfricanAmerican"
    },
    {
      "name": "Count of C00-D48 (Neoplasms), Female, White",
      "dcid": "Count_Death_Neoplasms_Female_White"
    },
    {
      "name": "Count of D50-D89 (Diseases of The Blood And Blood-forming Organs And Certain Disorders Involving The Immune Mechanism), Female, Asian or Pacific Islander",
      "dcid": "Count_Death_DiseasesOfBloodAndBloodFormingOrgansAndImmuneDisorders_Female_AsianOrPacificIslander"
    },
    {
      "name": "Count of D50-D89 (Diseases of The Blood And Blood-forming Organs And Certain Disorders Involving The Immune Mechanism), Female, Black or African American",
      "dcid": "Count_Death_DiseasesOfBloodAndBloodFormingOrgansAndImmuneDisorders_Female_BlackOrAfricanAmerican"
    },
    {
      "name": "Count of D50-D89 (Diseases of The Blood And Blood-forming Organs And Certain Disorders Involving The Immune Mechanism), Female, White",
      "dcid": "Count_Death_DiseasesOfBloodAndBloodFormingOrgansAndImmuneDisorders_Female_White"
    },
    {
      "name": "Count of E00-E88 (Endocrine, Nutritional And Metabolic Diseases), Female, American Indian And Alaska Native Alone",
      "dcid": "Count_Death_EndocrineNutritionalMetabolicDiseases_Female_AmericanIndianAndAlaskaNativeAlone"
    },
    {
      "name": "Count of E00-E88 (Endocrine, Nutritional And Metabolic Diseases), Female, Asian or Pacific Islander",
      "dcid": "Count_Death_EndocrineNutritionalMetabolicDiseases_Female_AsianOrPacificIslander"
    },
    {
      "name": "Count of E00-E88 (Endocrine, Nutritional And Metabolic Diseases), Female, Black or African American",
      "dcid": "Count_Death_EndocrineNutritionalMetabolicDiseases_Female_BlackOrAfricanAmerican"
    },
    {
      "name": "Count of E00-E88 (Endocrine, Nutritional And Metabolic Diseases), Female, White",
      "dcid": "Count_Death_EndocrineNutritionalMetabolicDiseases_Female_White"
    },
    {
      "name": "Count of F01-F99 (Mental And Behavioural Disorders), Female, American Indian And Alaska Native Alone",
      "dcid": "Count_Death_MentalBehaviouralDisorders_Female_AmericanIndianAndAlaskaNativeAlone"
    },
    {
      "name": "Count of F01-F99 (Mental And Behavioural Disorders), Female, Asian or Pacific Islander",
      "dcid": "Count_Death_MentalBehaviouralDisorders_Female_AsianOrPacificIslander"
    },
    {
      "name": "Count of F01-F99 (Mental And Behavioural Disorders), Female, Black or African American",
      "dcid": "Count_Death_MentalBehaviouralDisorders_Female_BlackOrAfricanAmerican"
    },
    {
      "name": "Count of F01-F99 (Mental And Behavioural Disorders), Female, White",
      "dcid": "Count_Death_MentalBehaviouralDisorders_Female_White"
    },
    {
      "name": "Count of G00-G98 (Diseases of The Nervous System), Female, American Indian And Alaska Native Alone",
      "dcid": "Count_Death_DiseasesOfTheNervousSystem_Female_AmericanIndianAndAlaskaNativeAlone"
    },
    {
      "name": "Count of G00-G98 (Diseases of The Nervous System), Female, Asian or Pacific Islander",
      "dcid": "Count_Death_DiseasesOfTheNervousSystem_Female_AsianOrPacificIslander"
    },
    {
      "name": "Count of G00-G98 (Diseases of The Nervous System), Female, Black or African American",
      "dcid": "Count_Death_DiseasesOfTheNervousSystem_Female_BlackOrAfricanAmerican"
    },
    {
      "name": "Count of G00-G98 (Diseases of The Nervous System), Female, White",
      "dcid": "Count_Death_DiseasesOfTheNervousSystem_Female_White"
    },
    {
      "name": "Count of I00-I99 (Diseases of The Circulatory System), Female, American Indian And Alaska Native Alone",
      "dcid": "Count_Death_DiseasesOfTheCirculatorySystem_Female_AmericanIndianAndAlaskaNativeAlone"
    },
    {
      "name": "Count of I00-I99 (Diseases of The Circulatory System), Female, Asian or Pacific Islander",
      "dcid": "Count_Death_DiseasesOfTheCirculatorySystem_Female_AsianOrPacificIslander"
    },
    {
      "name": "Count of I00-I99 (Diseases of The Circulatory System), Female, Black or African American",
      "dcid": "Count_Death_DiseasesOfTheCirculatorySystem_Female_BlackOrAfricanAmerican"
    },
    {
      "name": "Count of I00-I99 (Diseases of The Circulatory System), Female, White",
      "dcid": "Count_Death_DiseasesOfTheCirculatorySystem_Female_White"
    },
    {
      "name": "Count of J00-J98 (Diseases of The Respiratory System), Female, American Indian And Alaska Native Alone",
      "dcid": "Count_Death_DiseasesOfTheRespiratorySystem_Female_AmericanIndianAndAlaskaNativeAlone"
    },
    {
      "name": "Count of J00-J98 (Diseases of The Respiratory System), Female, Asian or Pacific Islander",
      "dcid": "Count_Death_DiseasesOfTheRespiratorySystem_Female_AsianOrPacificIslander"
    },
    {
      "name": "Count of J00-J98 (Diseases of The Respiratory System), Female, Black or African American",
      "dcid": "Count_Death_DiseasesOfTheRespiratorySystem_Female_BlackOrAfricanAmerican"
    },
    {
      "name": "Count of J00-J98 (Diseases of The Respiratory System), Female, White",
      "dcid": "Count_Death_DiseasesOfTheRespiratorySystem_Female_White"
    },
    {
      "name": "Count of K00-K92 (Diseases of The Digestive System), Female, American Indian And Alaska Native Alone",
      "dcid": "Count_Death_DiseasesOfTheDigestiveSystem_Female_AmericanIndianAndAlaskaNativeAlone"
    },
    {
      "name": "Count of K00-K92 (Diseases of The Digestive System), Female, Asian or Pacific Islander",
      "dcid": "Count_Death_DiseasesOfTheDigestiveSystem_Female_AsianOrPacificIslander"
    },
    {
      "name": "Count of K00-K92 (Diseases of The Digestive System), Female, Black or African American",
      "dcid": "Count_Death_DiseasesOfTheDigestiveSystem_Female_BlackOrAfricanAmerican"
    },
    {
      "name": "Count of K00-K92 (Diseases of The Digestive System), Female, White",
      "dcid": "Count_Death_DiseasesOfTheDigestiveSystem_Female_White"
    },
    {
      "name": "Count of L00-L98 (Diseases of The Skin And Subcutaneous Tissue), Female, Asian or Pacific Islander",
      "dcid": "Count_Death_DiseasesOfTheSkinSubcutaneousTissue_Female_AsianOrPacificIslander"
    },
    {
      "name": "Count of L00-L98 (Diseases of The Skin And Subcutaneous Tissue), Female, Black or African American",
      "dcid": "Count_Death_DiseasesOfTheSkinSubcutaneousTissue_Female_BlackOrAfricanAmerican"
    },
    {
      "name": "Count of L00-L98 (Diseases of The Skin And Subcutaneous Tissue), Female, White",
      "dcid": "Count_Death_DiseasesOfTheSkinSubcutaneousTissue_Female_White"
    },
    {
      "name": "Count of M00-M99 (Diseases of The Musculoskeletal System And Connective Tissue), Female, Asian or Pacific Islander",
      "dcid": "Count_Death_DiseasesOfTheMusculoskeletalSystemConnectiveTissue_Female_AsianOrPacificIslander"
    },
    {
      "name": "Count of M00-M99 (Diseases of The Musculoskeletal System And Connective Tissue), Female, Black or African American",
      "dcid": "Count_Death_DiseasesOfTheMusculoskeletalSystemConnectiveTissue_Female_BlackOrAfricanAmerican"
    },
    {
      "name": "Count of M00-M99 (Diseases of The Musculoskeletal System And Connective Tissue), Female, White",
      "dcid": "Count_Death_DiseasesOfTheMusculoskeletalSystemConnectiveTissue_Female_White"
    },
    {
      "name": "Count of N00-N98 (Diseases of The Genitourinary System), Female, American Indian And Alaska Native Alone",
      "dcid": "Count_Death_DiseasesOfTheGenitourinarySystem_Female_AmericanIndianAndAlaskaNativeAlone"
    },
    {
      "name": "Count of N00-N98 (Diseases of The Genitourinary System), Female, Asian or Pacific Islander",
      "dcid": "Count_Death_DiseasesOfTheGenitourinarySystem_Female_AsianOrPacificIslander"
    },
    {
      "name": "Count of N00-N98 (Diseases of The Genitourinary System), Female, Black or African American",
      "dcid": "Count_Death_DiseasesOfTheGenitourinarySystem_Female_BlackOrAfricanAmerican"
    },
    {
      "name": "Count of N00-N98 (Diseases of The Genitourinary System), Female, White",
      "dcid": "Count_Death_DiseasesOfTheGenitourinarySystem_Female_White"
    },
    {
      "name": "Count of O00-O99 (Pregnancy, Childbirth And The Puerperium), Female, Black or African American",
      "dcid": "Count_Death_PregnancyChildbirthThePuerperium_Female_BlackOrAfricanAmerican"
    },
    {
      "name": "Count of O00-O99 (Pregnancy, Childbirth And The Puerperium), Female, White",
      "dcid": "Count_Death_PregnancyChildbirthThePuerperium_Female_White"
    },
    {
      "name": "Count of P00-P96 (Certain Conditions Originating in The Perinatal Period), Female, Asian or Pacific Islander",
      "dcid": "Count_Death_CertainConditionsOriginatingInThePerinatalPeriod_Female_AsianOrPacificIslander"
    },
    {
      "name": "Count of P00-P96 (Certain Conditions Originating in The Perinatal Period), Female, Black or African American",
      "dcid": "Count_Death_CertainConditionsOriginatingInThePerinatalPeriod_Female_BlackOrAfricanAmerican"
    },
    {
      "name": "Count of P00-P96 (Certain Conditions Originating in The Perinatal Period), Female, White",
      "dcid": "Count_Death_CertainConditionsOriginatingInThePerinatalPeriod_Female_White"
    },
    {
      "name": "Count of Q00-Q99 (Congenital Malformations, Deformations And Chromosomal Abnormalities), Female, Asian or Pacific Islander",
      "dcid": "Count_Death_CongenitalMalformationsDeformationsChromosomalAbnormalities_Female_AsianOrPacificIslander"
    },
    {
      "name": "Count of Q00-Q99 (Congenital Malformations, Deformations And Chromosomal Abnormalities), Female, Black or African American",
      "dcid": "Count_Death_CongenitalMalformationsDeformationsChromosomalAbnormalities_Female_BlackOrAfricanAmerican"
    },
    {
      "name": "Count of Q00-Q99 (Congenital Malformations, Deformations And Chromosomal Abnormalities), Female, White",
      "dcid": "Count_Death_CongenitalMalformationsDeformationsChromosomalAbnormalities_Female_White"
    },
    {
      "name": "Count of R00-R99 (Symptoms, Signs And Abnormal Clinical And Laboratory Findings, Not Elsewhere Classified), Female, Asian or Pacific Islander",
      "dcid": "Count_Death_AbnormalNotClassfied_Female_AsianOrPacificIslander"
    },
    {
      "name": "Count of R00-R99 (Symptoms, Signs And Abnormal Clinical And Laboratory Findings, Not Elsewhere Classified), Female, Black or African American",
      "dcid": "Count_Death_AbnormalNotClassfied_Female_BlackOrAfricanAmerican"
    },
    {
      "name": "Count of R00-R99 (Symptoms, Signs And Abnormal Clinical And Laboratory Findings, Not Elsewhere Classified), Female, White",
      "dcid": "Count_Death_AbnormalNotClassfied_Female_White"
    },
    {
      "name": "Count of U00-U99 (Codes for Special Purposes), Female, Black or African American",
      "dcid": "Count_Death_SpecialCases_Female_BlackOrAfricanAmerican"
    },
    {
      "name": "Count of U00-U99 (Codes for Special Purposes), Female, White",
      "dcid": "Count_Death_SpecialCases_Female_White"
    },
    {
      "name": "Count of V01-Y89 (External Causes of Morbidity And Mortality), Female, American Indian And Alaska Native Alone",
      "dcid": "Count_Death_ExternalCauses_Female_AmericanIndianAndAlaskaNativeAlone"
    },
    {
      "name": "Count of V01-Y89 (External Causes of Morbidity And Mortality), Female, Asian or Pacific Islander",
      "dcid": "Count_Death_ExternalCauses_Female_AsianOrPacificIslander"
    },
    {
      "name": "Count of V01-Y89 (External Causes of Morbidity And Mortality), Female, Black or African American",
      "dcid": "Count_Death_ExternalCauses_Female_BlackOrAfricanAmerican"
    },
    {
      "name": "Count of V01-Y89 (External Causes of Morbidity And Mortality), Female, White",
      "dcid": "Count_Death_ExternalCauses_Female_White"
    },
    {
      "name": "Count of Years 85, A00-B99 (Certain Infectious And Parasitic Diseases), Female",
      "dcid": "Count_Death_85Years_CertainInfectiousParasiticDiseases_Female"
    },
    {
      "name": "Count of Years 85, C00-D48 (Neoplasms), Female",
      "dcid": "Count_Death_85Years_Neoplasms_Female"
    },
    {
      "name": "Count of Years 85, D50-D89 (Diseases of The Blood And Blood-forming Organs And Certain Disorders Involving The Immune Mechanism), Female",
      "dcid": "Count_Death_85Years_DiseasesOfBloodAndBloodFormingOrgansAndImmuneDisorders_Female"
    },
    {
      "name": "Count of Years 85, E00-E88 (Endocrine, Nutritional And Metabolic Diseases), Female",
      "dcid": "Count_Death_85Years_EndocrineNutritionalMetabolicDiseases_Female"
    },
    {
      "name": "Count of Years 85, F01-F99 (Mental And Behavioural Disorders), Female",
      "dcid": "Count_Death_85Years_MentalBehaviouralDisorders_Female"
    },
    {
      "name": "Count of Years 85, Female, American Indian And Alaska Native Alone",
      "dcid": "Count_Death_85Years_Female_AmericanIndianAndAlaskaNativeAlone"
    },
    {
      "name": "Count of Years 85, Female, Asian or Pacific Islander",
      "dcid": "Count_Death_85Years_Female_AsianOrPacificIslander"
    },
    {
      "name": "Count of Years 85, Female, Black or African American",
      "dcid": "Count_Death_85Years_Female_BlackOrAfricanAmerican"
    },
    {
      "name": "Count of Years 85, Female, White",
      "dcid": "Count_Death_85Years_Female_White"
    },
    {
      "name": "Count of Years 85, G00-G98 (Diseases of The Nervous System), Female",
      "dcid": "Count_Death_85Years_DiseasesOfTheNervousSystem_Female"
    },
    {
      "name": "Count of Years 85, I00-I99 (Diseases of The Circulatory System), Female",
      "dcid": "Count_Death_85Years_DiseasesOfTheCirculatorySystem_Female"
    },
    {
      "name": "Count of Years 85, J00-J98 (Diseases of The Respiratory System), Female",
      "dcid": "Count_Death_85Years_DiseasesOfTheRespiratorySystem_Female"
    },
    {
      "name": "Count of Years 85, K00-K92 (Diseases of The Digestive System), Female",
      "dcid": "Count_Death_85Years_DiseasesOfTheDigestiveSystem_Female"
    },
    {
      "name": "Count of Years 85, L00-L98 (Diseases of The Skin And Subcutaneous Tissue), Female",
      "dcid": "Count_Death_85Years_DiseasesOfTheSkinSubcutaneousTissue_Female"
    },
    {
      "name": "Count of Years 85, M00-M99 (Diseases of The Musculoskeletal System And Connective Tissue), Female",
      "dcid": "Count_Death_85Years_DiseasesOfTheMusculoskeletalSystemConnectiveTissue_Female"
    },
    {
      "name": "Count of Years 85, N00-N98 (Diseases of The Genitourinary System), Female",
      "dcid": "Count_Death_85Years_DiseasesOfTheGenitourinarySystem_Female"
    },
    {
      "name": "Count of Years 85, R00-R99 (Symptoms, Signs And Abnormal Clinical And Laboratory Findings, Not Elsewhere Classified), Female",
      "dcid": "Count_Death_85Years_AbnormalNotClassfied_Female"
    },
    {
      "name": "Count of Years 85, V01-Y89 (External Causes of Morbidity And Mortality), Female",
      "dcid": "Count_Death_85Years_ExternalCauses_Female"
    },
    {
      "name": "Doctorate Degree, Female Population",
      "dcid": "Count_Person_25OrMoreYears_EducationalAttainmentDoctorateDegree_Female"
    },
    {
      "name": "Female, Above Poverty Level in The Past 12 Months, American Indian or Alaska Native Alone Population",
      "dcid": "Count_Person_Female_AbovePovertyLevelInThePast12Months_AmericanIndianOrAlaskaNativeAlone"
    },
    {
      "name": "Female, Above Poverty Level in The Past 12 Months, Asian Alone Population",
      "dcid": "Count_Person_Female_AbovePovertyLevelInThePast12Months_AsianAlone"
    },
    {
      "name": "Female, Above Poverty Level in The Past 12 Months, Black or African American Alone Population",
      "dcid": "Count_Person_Female_AbovePovertyLevelInThePast12Months_BlackOrAfricanAmericanAlone"
    },
    {
      "name": "Female, Above Poverty Level in The Past 12 Months, Hispanic or Latino Population",
      "dcid": "Count_Person_Female_AbovePovertyLevelInThePast12Months_HispanicOrLatino"
    },
    {
      "name": "Female, Above Poverty Level in The Past 12 Months, Native Hawaiian or Other Pacific Islander Alone Population",
      "dcid": "Count_Person_Female_AbovePovertyLevelInThePast12Months_NativeHawaiianOrOtherPacificIslanderAlone"
    },
    {
      "name": "Female, Above Poverty Level in The Past 12 Months, Some Other Race Alone Population",
      "dcid": "Count_Person_Female_AbovePovertyLevelInThePast12Months_SomeOtherRaceAlone"
    },
    {
      "name": "Female, Above Poverty Level in The Past 12 Months, Two or More Races Population",
      "dcid": "Count_Person_Female_AbovePovertyLevelInThePast12Months_TwoOrMoreRaces"
    },
    {
      "name": "Female, Above Poverty Level in The Past 12 Months, White Alone Not Hispanic or Latino Population",
      "dcid": "Count_Person_Female_AbovePovertyLevelInThePast12Months_WhiteAloneNotHispanicOrLatino"
    },
    {
      "name": "Female, Above Poverty Level in The Past 12 Months, White Alone Population",
      "dcid": "Count_Person_Female_AbovePovertyLevelInThePast12Months_WhiteAlone"
    },
    {
      "name": "Female, Below Poverty Level in The Past 12 Months, American Indian or Alaska Native Alone Population",
      "dcid": "Count_Person_Female_BelowPovertyLevelInThePast12Months_AmericanIndianOrAlaskaNativeAlone"
    },
    {
      "name": "Female, Below Poverty Level in The Past 12 Months, Asian Alone Population",
      "dcid": "Count_Person_Female_BelowPovertyLevelInThePast12Months_AsianAlone"
    },
    {
      "name": "Female, Below Poverty Level in The Past 12 Months, Black or African American Alone Population",
      "dcid": "Count_Person_Female_BelowPovertyLevelInThePast12Months_BlackOrAfricanAmericanAlone"
    },
    {
      "name": "Female, Below Poverty Level in The Past 12 Months, Hispanic or Latino Population",
      "dcid": "Count_Person_Female_BelowPovertyLevelInThePast12Months_HispanicOrLatino"
    },
    {
      "name": "Female, Below Poverty Level in The Past 12 Months, Native Hawaiian or Other Pacific Islander Alone Population",
      "dcid": "Count_Person_Female_BelowPovertyLevelInThePast12Months_NativeHawaiianOrOtherPacificIslanderAlone"
    },
    {
      "name": "Female, Below Poverty Level in The Past 12 Months, Some Other Race Alone Population",
      "dcid": "Count_Person_Female_BelowPovertyLevelInThePast12Months_SomeOtherRaceAlone"
    },
    {
      "name": "Female, Below Poverty Level in The Past 12 Months, Two or More Races Population",
      "dcid": "Count_Person_Female_BelowPovertyLevelInThePast12Months_TwoOrMoreRaces"
    },
    {
      "name": "Female, Below Poverty Level in The Past 12 Months, White Alone Not Hispanic or Latino Population",
      "dcid": "Count_Person_Female_BelowPovertyLevelInThePast12Months_WhiteAloneNotHispanicOrLatino"
    },
    {
      "name": "Female, Below Poverty Level in The Past 12 Months, White Alone Population",
      "dcid": "Count_Person_Female_BelowPovertyLevelInThePast12Months_WhiteAlone"
    },
    {
      "name": "Female, Enrolled in School Population",
      "dcid": "Count_Person_3OrMoreYears_Female_EnrolledInSchool"
    },
    {
      "name": "Female, Not Enrolled in School Population",
      "dcid": "Count_Person_3OrMoreYears_Female_NotEnrolledInSchool"
    },
    {
      "name": "Female, Private School Population",
      "dcid": "Count_Person_3OrMoreYears_Female_EnrolledInPrivateSchool"
    },
    {
      "name": "Female, Public School Population",
      "dcid": "Count_Person_3OrMoreYears_Female_EnrolledInPublicSchool"
    },
    {
      "name": "High School Graduate Includes Equivalency, Female Population",
      "dcid": "Count_Person_25OrMoreYears_EducationalAttainmentHighSchoolGraduateIncludesEquivalency_Female"
    },
    {
      "name": "Masters Degree, Female Population",
      "dcid": "Count_Person_25OrMoreYears_EducationalAttainmentMastersDegree_Female"
    },
    {
      "name": "No Schooling Completed, Female Population",
      "dcid": "Count_Person_25OrMoreYears_EducationalAttainmentNoSchoolingCompleted_Female"
    },
    {
      "name": "Nursery To 4th Grade, Female Population",
      "dcid": "Count_Person_25OrMoreYears_EducationalAttainmentNurseryTo4ThGrade_Female"
    },
    {
      "name": "Professional School Degree, Female Population",
      "dcid": "Count_Person_25OrMoreYears_EducationalAttainmentProfessionalSchoolDegree_Female"
    },
    {
      "name": "Some College 1 or More Years No Degree, Female Population",
      "dcid": "Count_Person_25OrMoreYears_EducationalAttainmentSomeCollege1OrMoreYearsNoDegree_Female"
    },
    {
      "name": "Some College Less Than 1 Year, Female Population",
      "dcid": "Count_Person_25OrMoreYears_EducationalAttainmentSomeCollegeLessThan1Year_Female"
    },
    {
      "name": "Years 15, Female, Above Poverty Level in The Past 12 Months Population",
      "dcid": "Count_Person_15Years_Female_AbovePovertyLevelInThePast12Months"
    },
    {
      "name": "Years 15, Female, Below Poverty Level in The Past 12 Months Population",
      "dcid": "Count_Person_15Years_Female_BelowPovertyLevelInThePast12Months"
    },
    {
      "name": "Years 5, Female, Above Poverty Level in The Past 12 Months Population",
      "dcid": "Count_Person_5Years_Female_AbovePovertyLevelInThePast12Months"
    },
    {
      "name": "Years 5, Female, Below Poverty Level in The Past 12 Months Population",
      "dcid": "Count_Person_5Years_Female_BelowPovertyLevelInThePast12Months"
    },
    {
      "name": "Median Income of Female",
      "dcid": "Median_Income_Person_15OrMoreYears_Female_WithIncome"
    },
    {
      "name": "Count of Female as Fraction of Count Person Female",
      "dcid": "Count_Death_Female_AsAFractionOf_Count_Person_Female"
    },
    {
      "name": "Count of 1 Years or Less, Female as Fraction of Count Births Female",
      "dcid": "Count_Death_LessThan1Year_Female_AsAFractionOf_Count_BirthEvent_Female"
    },
    {
      "name": "Count of Female as Fraction of Count Person Female (Age Adjusted)",
      "dcid": "Count_Death_Female_AgeAdjusted_AsAFractionOf_Count_Person_Female"
    },
    {
      "name": "Count of Murder And Non Negligent Manslaughter, Female as Fraction of Count Person Female",
      "dcid": "Count_CriminalActivities_MurderAndNonNegligentManslaughter_Female_AsFractionOf_Count_Person_Female"
    },
    {
      "name": "Count of X60-X84 (Intentional Self-harm), Female as Fraction of Count Person Female",
      "dcid": "Count_Death_IntentionalSelfHarm_Female_AsFractionOf_Count_Person_Female"
    },
    {
      "name": "15 Years or More, in Labor Force, Female Population as Fraction of Count Person in Labor Force",
      "dcid": "Count_Person_15OrMoreYears_InLaborForce_Female_AsFractionOf_Count_Person_InLaborForce"
    },
    {
      "name": "Count of 14 Years or Less, Female as Fraction of Count Person Upto 14 Years Female",
      "dcid": "Count_Death_Upto14Years_Female_AsAFractionOf_Count_Person_Upto14Years_Female"
    },
    {
      "name": "Count of Years 0, Female as Fraction of Count Births Live Birth Female",
      "dcid": "Count_Death_0Years_Female_AsFractionOf_Count_BirthEvent_LiveBirth_Female"
    },
    {
      "name": "15 - 64 Years, in Labor Force, Female Population as Fraction of Count Person 15 To 64 Years Female",
      "dcid": "Count_Person_15To64Years_Female_InLaborForce_AsFractionOf_Count_Person_15To64Years_Female"
    },
    {
      "name": "15 Years or More, Female, Smoking Population as Fraction of Count Person 15 or More Years Female",
      "dcid": "Count_Person_15OrMoreYears_Female_Smoking_AsFractionOf_Count_Person_15OrMoreYears_Female"
    },
    {
      "name": "Bachelors Degree or Higher, Female Population as Fraction of Count Person 25 or More Years Female",
      "dcid": "Count_Person_25OrMoreYears_Female_BachelorsDegreeOrHigher_AsFractionOf_Count_Person_25OrMoreYears_Female"
    },
    {
      "name": "Doctorate Degree, Female Population as Fraction of Count Person 25 or More Years Female",
      "dcid": "Count_Person_25OrMoreYears_Female_DoctorateDegree_AsFractionOf_Count_Person_25OrMoreYears_Female"
    },
    {
      "name": "Masters Degree or Higher, Female Population as Fraction of Count Person 25 or More Years Female",
      "dcid": "Count_Person_25OrMoreYears_Female_MastersDegreeOrHigher_AsFractionOf_Count_Person_25OrMoreYears_Female"
    },
    {
      "name": "Tertiary Education, Female Population as Fraction of Count Person 25 or More Years Female",
      "dcid": "Count_Person_25OrMoreYears_Female_TertiaryEducation_AsFractionOf_Count_Person_25OrMoreYears_Female"
    },
    {
      "name": "12 - 14 Years, Female, Above Poverty Level in The Past 12 Months, American Indian or Alaska Native Alone Population",
      "dcid": "dc/ggdhyf1m1lfmf"
    },
    {
      "name": "12 - 14 Years, Female, Above Poverty Level in The Past 12 Months, Asian Alone Population",
      "dcid": "dc/ebjmh3z7dy35c"
    },
    {
      "name": "12 - 14 Years, Female, Above Poverty Level in The Past 12 Months, Black or African American Alone Population",
      "dcid": "dc/7v2zh29qtx4g2"
    },
    {
      "name": "12 - 14 Years, Female, Above Poverty Level in The Past 12 Months, Hispanic or Latino Population",
      "dcid": "dc/09v28v6bwqt0c"
    },
    {
      "name": "12 - 14 Years, Female, Above Poverty Level in The Past 12 Months, Native Hawaiian or Other Pacific Islander Alone Population",
      "dcid": "dc/9x5jz31zt5xd8"
    },
    {
      "name": "12 - 14 Years, Female, Above Poverty Level in The Past 12 Months, Some Other Race Alone Population",
      "dcid": "dc/d5dsqkt9hw5n"
    },
    {
      "name": "12 - 14 Years, Female, Above Poverty Level in The Past 12 Months, Two or More Races Population",
      "dcid": "dc/cbdsns4eqx9xc"
    },
    {
      "name": "12 - 14 Years, Female, Above Poverty Level in The Past 12 Months, White Alone Not Hispanic or Latino Population",
      "dcid": "dc/673r6801thjl8"
    },
    {
      "name": "12 - 14 Years, Female, Above Poverty Level in The Past 12 Months, White Alone Population",
      "dcid": "dc/02rbmcxkdtyt5"
    },
    {
      "name": "12 - 14 Years, Female, Below Poverty Level in The Past 12 Months, American Indian or Alaska Native Alone Population",
      "dcid": "dc/k78mzy67jmhwb"
    },
    {
      "name": "12 - 14 Years, Female, Below Poverty Level in The Past 12 Months, Asian Alone Population",
      "dcid": "dc/bd4hmplnj7fp7"
    },
    {
      "name": "12 - 14 Years, Female, Below Poverty Level in The Past 12 Months, Black or African American Alone Population",
      "dcid": "dc/0tdmme2m30s8h"
    },
    {
      "name": "12 - 14 Years, Female, Below Poverty Level in The Past 12 Months, Hispanic or Latino Population",
      "dcid": "dc/0e0rhv10mvyz2"
    },
    {
      "name": "12 - 14 Years, Female, Below Poverty Level in The Past 12 Months, Native Hawaiian or Other Pacific Islander Alone Population",
      "dcid": "dc/ggl7ectbrtykb"
    },
    {
      "name": "12 - 14 Years, Female, Below Poverty Level in The Past 12 Months, Some Other Race Alone Population",
      "dcid": "dc/ydl48s2t5fgp7"
    },
    {
      "name": "12 - 14 Years, Female, Below Poverty Level in The Past 12 Months, Two or More Races Population",
      "dcid": "dc/nd5vz6kv4d3n6"
    },
    {
      "name": "12 - 14 Years, Female, Below Poverty Level in The Past 12 Months, White Alone Not Hispanic or Latino Population",
      "dcid": "dc/d6dmb1xdc8rsh"
    },
    {
      "name": "12 - 14 Years, Female, Below Poverty Level in The Past 12 Months, White Alone Population",
      "dcid": "dc/te399fg6je5gc"
    },
    {
      "name": "16 - 17 Years, Female, Above Poverty Level in The Past 12 Months, American Indian or Alaska Native Alone Population",
      "dcid": "dc/gg5ycjnp394zh"
    },
    {
      "name": "16 - 17 Years, Female, Above Poverty Level in The Past 12 Months, Asian Alone Population",
      "dcid": "dc/xkmq4c054vzw"
    },
    {
      "name": "16 - 17 Years, Female, Above Poverty Level in The Past 12 Months, Black or African American Alone Population",
      "dcid": "dc/rx6k9phl8fxb7"
    },
    {
      "name": "16 - 17 Years, Female, Above Poverty Level in The Past 12 Months, Hispanic or Latino Population",
      "dcid": "dc/w3zfjp242w1k"
    },
    {
      "name": "16 - 17 Years, Female, Above Poverty Level in The Past 12 Months, Native Hawaiian or Other Pacific Islander Alone Population",
      "dcid": "dc/dwen622fzszz3"
    },
    {
      "name": "16 - 17 Years, Female, Above Poverty Level in The Past 12 Months, Some Other Race Alone Population",
      "dcid": "dc/rc0qvh90wn331"
    },
    {
      "name": "16 - 17 Years, Female, Above Poverty Level in The Past 12 Months, Two or More Races Population",
      "dcid": "dc/5shs198zqh7e1"
    },
    {
      "name": "16 - 17 Years, Female, Above Poverty Level in The Past 12 Months, White Alone Not Hispanic or Latino Population",
      "dcid": "dc/gy00elm2en972"
    },
    {
      "name": "16 - 17 Years, Female, Above Poverty Level in The Past 12 Months, White Alone Population",
      "dcid": "dc/n426nthjjx1w5"
    },
    {
      "name": "16 - 17 Years, Female, Below Poverty Level in The Past 12 Months, American Indian or Alaska Native Alone Population",
      "dcid": "dc/93vc1mzwsz3x8"
    },
    {
      "name": "16 - 17 Years, Female, Below Poverty Level in The Past 12 Months, Asian Alone Population",
      "dcid": "dc/5rqz411mrflhc"
    },
    {
      "name": "16 - 17 Years, Female, Below Poverty Level in The Past 12 Months, Black or African American Alone Population",
      "dcid": "dc/79q8hbmk2ecb5"
    },
    {
      "name": "16 - 17 Years, Female, Below Poverty Level in The Past 12 Months, Hispanic or Latino Population",
      "dcid": "dc/c96zj23rptsz5"
    },
    {
      "name": "16 - 17 Years, Female, Below Poverty Level in The Past 12 Months, Native Hawaiian or Other Pacific Islander Alone Population",
      "dcid": "dc/1hzq3tngqndd7"
    },
    {
      "name": "16 - 17 Years, Female, Below Poverty Level in The Past 12 Months, Some Other Race Alone Population",
      "dcid": "dc/pz9bmt5f7v8ef"
    },
    {
      "name": "16 - 17 Years, Female, Below Poverty Level in The Past 12 Months, Two or More Races Population",
      "dcid": "dc/5drv0qcvk4b98"
    },
    {
      "name": "16 - 17 Years, Female, Below Poverty Level in The Past 12 Months, White Alone Not Hispanic or Latino Population",
      "dcid": "dc/4l8pjwhtm9jk6"
    },
    {
      "name": "16 - 17 Years, Female, Below Poverty Level in The Past 12 Months, White Alone Population",
      "dcid": "dc/ertkghq7hkfy5"
    },
    {
      "name": "16 - 19 Years, Civilian, Employed, in Labor Force, Female Population",
      "dcid": "dc/hj65vwnt5csr7"
    },
    {
      "name": "16 - 19 Years, Civilian, Unemployed, in Labor Force, Female Population",
      "dcid": "dc/5py5mzgsf2s0d"
    },
    {
      "name": "16 - 19 Years, Civilian, in Labor Force, Female Population",
      "dcid": "dc/pbjffmgtfbd4h"
    },
    {
      "name": "16 - 19 Years, in Armed Forces, in Labor Force, Female Population",
      "dcid": "dc/173smewzddlb"
    },
    {
<<<<<<< HEAD
      "name": "16 Years or More, Civilian, Employed, in Labor Force, Female, Accommodation And Food Services (NAICS/72) Population",
=======
      "name": "16 Years or More, Civilian, Employed, in Labor Force, Female, Accommodation And Food Services Population",
>>>>>>> 7ec798f9
      "dcid": "dc/rydmsxhz7pxh1"
    },
    {
      "name": "16 Years or More, Civilian, Employed, in Labor Force, Female, Administrative And Support And Waste Management Services (NAICS/56) Population",
      "dcid": "dc/ff2f4my72zx0c"
    },
    {
      "name": "16 Years or More, Civilian, Employed, in Labor Force, Female, Agriculture, Forestry, Fishing And Hunting (NAICS/11) Population",
      "dcid": "dc/scgpgdxgx9tr1"
    },
    {
      "name": "16 Years or More, Civilian, Employed, in Labor Force, Female, American Indian or Alaska Native Alone Population",
      "dcid": "dc/tskjwz0mhfeh1"
    },
    {
      "name": "16 Years or More, Civilian, Employed, in Labor Force, Female, Architecture And Engineering Occupations Population",
      "dcid": "dc/dtrysjz3xhyv7"
    },
    {
      "name": "16 Years or More, Civilian, Employed, in Labor Force, Female, Arts, Design, Entertainment, Sports, And Media Occupations Population",
      "dcid": "dc/hgg3e8x9yvx9d"
    },
    {
      "name": "16 Years or More, Civilian, Employed, in Labor Force, Female, Arts, Entertainment, And Recreation (NAICS/71) Population",
      "dcid": "dc/9hrltcsyj2mcb"
    },
    {
      "name": "16 Years or More, Civilian, Employed, in Labor Force, Female, Asian Alone Population",
      "dcid": "dc/1gg13d5xqhv59"
    },
    {
      "name": "16 Years or More, Civilian, Employed, in Labor Force, Female, Black or African American Alone Population",
      "dcid": "dc/ccgcbd5d0pzn9"
    },
    {
      "name": "16 Years or More, Civilian, Employed, in Labor Force, Female, Building And Grounds Cleaning And Maintenance Occupations Population",
      "dcid": "dc/rlyfr32w4gzn2"
    },
    {
      "name": "16 Years or More, Civilian, Employed, in Labor Force, Female, Business And Financial Operations Occupations Population",
      "dcid": "dc/25jmn94yqdhk4"
    },
    {
      "name": "16 Years or More, Civilian, Employed, in Labor Force, Female, Community And Social Service Occupations Population",
      "dcid": "dc/09bm4cr545fyg"
    },
    {
      "name": "16 Years or More, Civilian, Employed, in Labor Force, Female, Computer And Mathematical Occupations Population",
      "dcid": "dc/303cktswccjp7"
    },
    {
      "name": "16 Years or More, Civilian, Employed, in Labor Force, Female, Computer, Engineering, And Science Occupations Population",
      "dcid": "dc/m9qm6y12bcycd"
    },
    {
      "name": "16 Years or More, Civilian, Employed, in Labor Force, Female, Construction (NAICS/23) Population",
      "dcid": "dc/1h1rnmvtj706b"
    },
    {
      "name": "16 Years or More, Civilian, Employed, in Labor Force, Female, Construction And Extraction Occupations Population",
      "dcid": "dc/epv7s4v9qhlx2"
    },
    {
      "name": "16 Years or More, Civilian, Employed, in Labor Force, Female, Education, Legal, Community Service, Arts, And Media Occupations Population",
      "dcid": "dc/eqk21656mbxs8"
    },
    {
      "name": "16 Years or More, Civilian, Employed, in Labor Force, Female, Educational Instruction And Library Occupations Population",
      "dcid": "dc/rlg7eme5ncf05"
    },
    {
      "name": "16 Years or More, Civilian, Employed, in Labor Force, Female, Educational Services (NAICS/61) Population",
      "dcid": "dc/1wr6sspk9nrjc"
    },
    {
      "name": "16 Years or More, Civilian, Employed, in Labor Force, Female, Farming, Fishing, And Forestry Occupations Population",
      "dcid": "dc/rzm3j1689x12b"
    },
    {
      "name": "16 Years or More, Civilian, Employed, in Labor Force, Female, Finance And Insurance (NAICS/52) Population",
      "dcid": "dc/e7yf34hemnde9"
    },
    {
      "name": "16 Years or More, Civilian, Employed, in Labor Force, Female, Food Preparation And Serving Related Occupations Population",
      "dcid": "dc/fe9heveckd5d"
    },
    {
      "name": "16 Years or More, Civilian, Employed, in Labor Force, Female, Health Care And Social Assistance (NAICS/62) Population",
      "dcid": "dc/nmd0vjps6psb2"
    },
    {
      "name": "16 Years or More, Civilian, Employed, in Labor Force, Female, Health Technologists And Technicians Population",
      "dcid": "dc/heh4hrddh44d7"
    },
    {
      "name": "16 Years or More, Civilian, Employed, in Labor Force, Female, Healthcare Practitioners And Technical Occupations Population",
      "dcid": "dc/3kjqnheqlwzz1"
    },
    {
      "name": "16 Years or More, Civilian, Employed, in Labor Force, Female, Healthcare Support Occupations Population",
      "dcid": "dc/743gx65z6zyf7"
    },
    {
      "name": "16 Years or More, Civilian, Employed, in Labor Force, Female, Hispanic or Latino Population",
      "dcid": "dc/g0j9sf4efvqy4"
    },
    {
      "name": "16 Years or More, Civilian, Employed, in Labor Force, Female, Information (NAICS/51) Population",
      "dcid": "dc/c9yj0kkxpf8ff"
    },
    {
      "name": "16 Years or More, Civilian, Employed, in Labor Force, Female, Installation, Maintenance, And Repair Occupations Population",
      "dcid": "dc/d90dpe6dp9d86"
    },
    {
      "name": "16 Years or More, Civilian, Employed, in Labor Force, Female, Legal Occupations Population",
      "dcid": "dc/28edmskt9xw21"
    },
    {
      "name": "16 Years or More, Civilian, Employed, in Labor Force, Female, Life, Physical, And Social Science Occupations Population",
      "dcid": "dc/4jdy2m3k0tr96"
    },
    {
      "name": "16 Years or More, Civilian, Employed, in Labor Force, Female, Management Occupations Population",
      "dcid": "dc/bd729fxzst7q7"
    },
    {
      "name": "16 Years or More, Civilian, Employed, in Labor Force, Female, Management of Companies And Enterprises (NAICS/55) Population",
      "dcid": "dc/zt2qhhtnjm4qh"
    },
    {
      "name": "16 Years or More, Civilian, Employed, in Labor Force, Female, Management, Business, And Financial Occupations Population",
      "dcid": "dc/ce5mbgwsr2bef"
    },
    {
      "name": "16 Years or More, Civilian, Employed, in Labor Force, Female, Management, Business, Science, And Arts Occupations Population",
      "dcid": "dc/2mr4922ts2sv"
    },
    {
      "name": "16 Years or More, Civilian, Employed, in Labor Force, Female, Management, Business, Science, And Arts Occupations, American Indian or Alaska Native Alone Population",
      "dcid": "dc/hw6qf3k48x3m"
    },
    {
      "name": "16 Years or More, Civilian, Employed, in Labor Force, Female, Management, Business, Science, And Arts Occupations, Asian Alone Population",
      "dcid": "dc/yhl2jzsjdkexb"
    },
    {
      "name": "16 Years or More, Civilian, Employed, in Labor Force, Female, Management, Business, Science, And Arts Occupations, Black or African American Alone Population",
      "dcid": "dc/l08qqc3zggjhf"
    },
    {
      "name": "16 Years or More, Civilian, Employed, in Labor Force, Female, Management, Business, Science, And Arts Occupations, Hispanic or Latino Population",
      "dcid": "dc/0kx1yn896fck7"
    },
    {
      "name": "16 Years or More, Civilian, Employed, in Labor Force, Female, Management, Business, Science, And Arts Occupations, Native Hawaiian or Other Pacific Islander Alone Population",
      "dcid": "dc/52rhfwdg88rnc"
    },
    {
      "name": "16 Years or More, Civilian, Employed, in Labor Force, Female, Management, Business, Science, And Arts Occupations, Some Other Race Alone Population",
      "dcid": "dc/h42p9xe3emce4"
    },
    {
      "name": "16 Years or More, Civilian, Employed, in Labor Force, Female, Management, Business, Science, And Arts Occupations, Two or More Races Population",
      "dcid": "dc/bz64yr3hcesd3"
    },
    {
      "name": "16 Years or More, Civilian, Employed, in Labor Force, Female, Management, Business, Science, And Arts Occupations, White Alone Not Hispanic or Latino Population",
      "dcid": "dc/zb14kzpdb9k04"
    },
    {
      "name": "16 Years or More, Civilian, Employed, in Labor Force, Female, Management, Business, Science, And Arts Occupations, White Alone Population",
      "dcid": "dc/7n0tgyyq6mg06"
    },
    {
      "name": "16 Years or More, Civilian, Employed, in Labor Force, Female, Manufacturing (NAICS/31-33) Population",
      "dcid": "dc/xsqgzwf1h8f33"
    },
    {
      "name": "16 Years or More, Civilian, Employed, in Labor Force, Female, Mining, Quarrying, And Oil And Gas Extraction (NAICS/21) Population",
      "dcid": "dc/jcq9116jwjvs3"
    },
    {
      "name": "16 Years or More, Civilian, Employed, in Labor Force, Female, Native Hawaiian or Other Pacific Islander Alone Population",
      "dcid": "dc/xherpzfqn8z7"
    },
    {
      "name": "16 Years or More, Civilian, Employed, in Labor Force, Female, Natural Resources, Construction, And Maintenance Occupations Population",
      "dcid": "dc/tqm6w4qxlfcy7"
    },
    {
      "name": "16 Years or More, Civilian, Employed, in Labor Force, Female, Natural Resources, Construction, And Maintenance Occupations, American Indian or Alaska Native Alone Population",
      "dcid": "dc/tm85dyb85gjf2"
    },
    {
      "name": "16 Years or More, Civilian, Employed, in Labor Force, Female, Natural Resources, Construction, And Maintenance Occupations, Asian Alone Population",
      "dcid": "dc/evlpf9rrwrf73"
    },
    {
      "name": "16 Years or More, Civilian, Employed, in Labor Force, Female, Natural Resources, Construction, And Maintenance Occupations, Black or African American Alone Population",
      "dcid": "dc/hvxfbghv7dkq9"
    },
    {
      "name": "16 Years or More, Civilian, Employed, in Labor Force, Female, Natural Resources, Construction, And Maintenance Occupations, Hispanic or Latino Population",
      "dcid": "dc/94b8g45em1ky3"
    },
    {
      "name": "16 Years or More, Civilian, Employed, in Labor Force, Female, Natural Resources, Construction, And Maintenance Occupations, Native Hawaiian or Other Pacific Islander Alone Population",
      "dcid": "dc/s9kndlez9leb"
    },
    {
      "name": "16 Years or More, Civilian, Employed, in Labor Force, Female, Natural Resources, Construction, And Maintenance Occupations, Some Other Race Alone Population",
      "dcid": "dc/c019r5gt4ggqc"
    },
    {
      "name": "16 Years or More, Civilian, Employed, in Labor Force, Female, Natural Resources, Construction, And Maintenance Occupations, Two or More Races Population",
      "dcid": "dc/lnkdwjezvg6dd"
    },
    {
      "name": "16 Years or More, Civilian, Employed, in Labor Force, Female, Natural Resources, Construction, And Maintenance Occupations, White Alone Not Hispanic or Latino Population",
      "dcid": "dc/xbqc064vrfse1"
    },
    {
      "name": "16 Years or More, Civilian, Employed, in Labor Force, Female, Natural Resources, Construction, And Maintenance Occupations, White Alone Population",
      "dcid": "dc/mnvtkrrtftq81"
    },
    {
      "name": "16 Years or More, Civilian, Employed, in Labor Force, Female, Office And Administrative Support Occupations Population",
      "dcid": "dc/9vlf8t9rj98z8"
    },
    {
      "name": "16 Years or More, Civilian, Employed, in Labor Force, Female, Other Services, Except Public Administration (NAICS/81) Population",
      "dcid": "dc/cyc1f26msdct4"
    },
    {
      "name": "16 Years or More, Civilian, Employed, in Labor Force, Female, Personal Care And Service Occupations Population",
      "dcid": "dc/jwetyvx4lertd"
    },
    {
      "name": "16 Years or More, Civilian, Employed, in Labor Force, Female, Production Occupations Population",
      "dcid": "dc/epw1tyqn3byr1"
    },
    {
      "name": "16 Years or More, Civilian, Employed, in Labor Force, Female, Production, Transportation, And Material Moving Occupations Population",
      "dcid": "dc/g66jh0vt7jtq7"
    },
    {
      "name": "16 Years or More, Civilian, Employed, in Labor Force, Female, Production, Transportation, And Material Moving Occupations, American Indian or Alaska Native Alone Population",
      "dcid": "dc/fxm5gz9z9h63b"
    },
    {
      "name": "16 Years or More, Civilian, Employed, in Labor Force, Female, Production, Transportation, And Material Moving Occupations, Asian Alone Population",
      "dcid": "dc/bvf0mxx179qs1"
    },
    {
      "name": "16 Years or More, Civilian, Employed, in Labor Force, Female, Production, Transportation, And Material Moving Occupations, Black or African American Alone Population",
      "dcid": "dc/befyg2myw1cc8"
    },
    {
      "name": "16 Years or More, Civilian, Employed, in Labor Force, Female, Production, Transportation, And Material Moving Occupations, Hispanic or Latino Population",
      "dcid": "dc/nnp6rs29wt789"
    },
    {
      "name": "16 Years or More, Civilian, Employed, in Labor Force, Female, Production, Transportation, And Material Moving Occupations, Native Hawaiian or Other Pacific Islander Alone Population",
      "dcid": "dc/1ex32gsvqb1sc"
    },
    {
      "name": "16 Years or More, Civilian, Employed, in Labor Force, Female, Production, Transportation, And Material Moving Occupations, Some Other Race Alone Population",
      "dcid": "dc/zr6zkyyrfhqzd"
    },
    {
      "name": "16 Years or More, Civilian, Employed, in Labor Force, Female, Production, Transportation, And Material Moving Occupations, Two or More Races Population",
      "dcid": "dc/blhd5t3cb9hyb"
    },
    {
      "name": "16 Years or More, Civilian, Employed, in Labor Force, Female, Production, Transportation, And Material Moving Occupations, White Alone Not Hispanic or Latino Population",
      "dcid": "dc/d0b31wz25syed"
    },
    {
      "name": "16 Years or More, Civilian, Employed, in Labor Force, Female, Production, Transportation, And Material Moving Occupations, White Alone Population",
      "dcid": "dc/dkpl66n2q0wvc"
    },
    {
      "name": "16 Years or More, Civilian, Employed, in Labor Force, Female, Professional, Scientific, And Technical Services (NAICS/54) Population",
      "dcid": "dc/lc629dk4yeg4b"
    },
    {
      "name": "16 Years or More, Civilian, Employed, in Labor Force, Female, Protective Service Occupations Population",
      "dcid": "dc/6rdm6w7t0e5ph"
    },
    {
      "name": "16 Years or More, Civilian, Employed, in Labor Force, Female, Public Administration (NAICS/92) Population",
      "dcid": "dc/ylj424exymm1b"
    },
    {
      "name": "16 Years or More, Civilian, Employed, in Labor Force, Female, Real Estate And Rental And Leasing (NAICS/53) Population",
      "dcid": "dc/l292my8mjkns"
    },
    {
      "name": "16 Years or More, Civilian, Employed, in Labor Force, Female, Retail Trade (NAICS/44-45) Population",
      "dcid": "dc/qcfd17k1c3vm9"
    },
    {
      "name": "16 Years or More, Civilian, Employed, in Labor Force, Female, Sales And Office Occupations Population",
      "dcid": "dc/q20gqsx7vs7x9"
    },
    {
      "name": "16 Years or More, Civilian, Employed, in Labor Force, Female, Sales And Office Occupations, American Indian or Alaska Native Alone Population",
      "dcid": "dc/jbvg6shfxs035"
    },
    {
      "name": "16 Years or More, Civilian, Employed, in Labor Force, Female, Sales And Office Occupations, Asian Alone Population",
      "dcid": "dc/fx93f3wpy7m84"
    },
    {
      "name": "16 Years or More, Civilian, Employed, in Labor Force, Female, Sales And Office Occupations, Black or African American Alone Population",
      "dcid": "dc/sjgw58z7g2b4c"
    },
    {
      "name": "16 Years or More, Civilian, Employed, in Labor Force, Female, Sales And Office Occupations, Hispanic or Latino Population",
      "dcid": "dc/zbgt7g8cwnd85"
    },
    {
      "name": "16 Years or More, Civilian, Employed, in Labor Force, Female, Sales And Office Occupations, Native Hawaiian or Other Pacific Islander Alone Population",
      "dcid": "dc/kqbfzbe56tpm3"
    },
    {
      "name": "16 Years or More, Civilian, Employed, in Labor Force, Female, Sales And Office Occupations, Some Other Race Alone Population",
      "dcid": "dc/0dm5vgvcbd357"
    },
    {
      "name": "16 Years or More, Civilian, Employed, in Labor Force, Female, Sales And Office Occupations, Two or More Races Population",
      "dcid": "dc/xytsd7ptgcbg6"
    },
    {
      "name": "16 Years or More, Civilian, Employed, in Labor Force, Female, Sales And Office Occupations, White Alone Not Hispanic or Latino Population",
      "dcid": "dc/c0t3wy85c8yk6"
    },
    {
      "name": "16 Years or More, Civilian, Employed, in Labor Force, Female, Sales And Office Occupations, White Alone Population",
      "dcid": "dc/0jbng6hxrsfdc"
    },
    {
      "name": "16 Years or More, Civilian, Employed, in Labor Force, Female, Sales And Related Occupations Population",
      "dcid": "dc/w1bkl895kbe02"
    },
    {
      "name": "16 Years or More, Civilian, Employed, in Labor Force, Female, Service Occupations Population",
      "dcid": "dc/g9rjhbvkp17b1"
    },
    {
      "name": "16 Years or More, Civilian, Employed, in Labor Force, Female, Service Occupations, American Indian or Alaska Native Alone Population",
      "dcid": "dc/wm287cjbkketh"
    },
    {
      "name": "16 Years or More, Civilian, Employed, in Labor Force, Female, Service Occupations, Asian Alone Population",
      "dcid": "dc/nvl8dxz9gdyy7"
    },
    {
      "name": "16 Years or More, Civilian, Employed, in Labor Force, Female, Service Occupations, Black or African American Alone Population",
      "dcid": "dc/bn0jvq25dhcx6"
    },
    {
      "name": "16 Years or More, Civilian, Employed, in Labor Force, Female, Service Occupations, Hispanic or Latino Population",
      "dcid": "dc/3vg1j3h59hfh1"
    },
    {
      "name": "16 Years or More, Civilian, Employed, in Labor Force, Female, Service Occupations, Native Hawaiian or Other Pacific Islander Alone Population",
      "dcid": "dc/k3gqxb1cj6xs8"
    },
    {
      "name": "16 Years or More, Civilian, Employed, in Labor Force, Female, Service Occupations, Some Other Race Alone Population",
      "dcid": "dc/b1kv3pwd5kgm"
    },
    {
      "name": "16 Years or More, Civilian, Employed, in Labor Force, Female, Service Occupations, Two or More Races Population",
      "dcid": "dc/eld89ytsys0v7"
    },
    {
      "name": "16 Years or More, Civilian, Employed, in Labor Force, Female, Service Occupations, White Alone Not Hispanic or Latino Population",
      "dcid": "dc/wj3nng1fzj959"
    },
    {
      "name": "16 Years or More, Civilian, Employed, in Labor Force, Female, Service Occupations, White Alone Population",
      "dcid": "dc/dp44hssmtvb12"
    },
    {
      "name": "16 Years or More, Civilian, Employed, in Labor Force, Female, Some Other Race Alone Population",
      "dcid": "dc/swl90jl2kl91h"
    },
    {
      "name": "16 Years or More, Civilian, Employed, in Labor Force, Female, Transportation And Warehousing (NAICS/48-49) Population",
      "dcid": "dc/cq266pvtkbll4"
    },
    {
      "name": "16 Years or More, Civilian, Employed, in Labor Force, Female, Two or More Races Population",
      "dcid": "dc/lzjd2mw73q8rg"
    },
    {
      "name": "16 Years or More, Civilian, Employed, in Labor Force, Female, Utilities (NAICS/22) Population",
      "dcid": "dc/ewhc3j80tx5z1"
    },
    {
      "name": "16 Years or More, Civilian, Employed, in Labor Force, Female, White Alone Not Hispanic or Latino Population",
      "dcid": "dc/0np2b4e4cn003"
    },
    {
      "name": "16 Years or More, Civilian, Employed, in Labor Force, Female, White Alone Population",
      "dcid": "dc/6jx6c3p8p1r14"
    },
    {
      "name": "16 Years or More, Civilian, Employed, in Labor Force, Female, Wholesale Trade (NAICS/42) Population",
      "dcid": "dc/v2q0shf60bejd"
    },
    {
      "name": "18 - 24 Years, Civilian, Female, Non Institutionalized Population",
      "dcid": "dc/09z87msgrnz46"
    },
    {
      "name": "18 - 24 Years, Female, Above Poverty Level in The Past 12 Months, American Indian or Alaska Native Alone Population",
      "dcid": "dc/ne6tvzrb2cs56"
    },
    {
      "name": "18 - 24 Years, Female, Above Poverty Level in The Past 12 Months, Asian Alone Population",
      "dcid": "dc/wevd0retyd12"
    },
    {
      "name": "18 - 24 Years, Female, Above Poverty Level in The Past 12 Months, Black or African American Alone Population",
      "dcid": "dc/ywx5hqqwxpd15"
    },
    {
      "name": "18 - 24 Years, Female, Above Poverty Level in The Past 12 Months, Hispanic or Latino Population",
      "dcid": "dc/esztqf9cp5l34"
    },
    {
      "name": "18 - 24 Years, Female, Above Poverty Level in The Past 12 Months, Native Hawaiian or Other Pacific Islander Alone Population",
      "dcid": "dc/7sel42948pz53"
    },
    {
      "name": "18 - 24 Years, Female, Above Poverty Level in The Past 12 Months, Some Other Race Alone Population",
      "dcid": "dc/txsqtdn2449n4"
    },
    {
      "name": "18 - 24 Years, Female, Above Poverty Level in The Past 12 Months, Two or More Races Population",
      "dcid": "dc/n1ydqexrngy48"
    },
    {
      "name": "18 - 24 Years, Female, Above Poverty Level in The Past 12 Months, White Alone Not Hispanic or Latino Population",
      "dcid": "dc/0l40h6gdqpxv1"
    },
    {
      "name": "18 - 24 Years, Female, Above Poverty Level in The Past 12 Months, White Alone Population",
      "dcid": "dc/qw7v18ys7ycv7"
    },
    {
      "name": "18 - 24 Years, Female, Below Poverty Level in The Past 12 Months, American Indian or Alaska Native Alone Population",
      "dcid": "dc/4twxey04ssjrf"
    },
    {
      "name": "18 - 24 Years, Female, Below Poverty Level in The Past 12 Months, Asian Alone Population",
      "dcid": "dc/rnjlc2rj56bl5"
    },
    {
      "name": "18 - 24 Years, Female, Below Poverty Level in The Past 12 Months, Black or African American Alone Population",
      "dcid": "dc/cws3gq1zymtn8"
    },
    {
      "name": "18 - 24 Years, Female, Below Poverty Level in The Past 12 Months, Hispanic or Latino Population",
      "dcid": "dc/9mcn0b1c4l47g"
    },
    {
      "name": "18 - 24 Years, Female, Below Poverty Level in The Past 12 Months, Native Hawaiian or Other Pacific Islander Alone Population",
      "dcid": "dc/5lmjfxtyr4jk8"
    },
    {
      "name": "18 - 24 Years, Female, Below Poverty Level in The Past 12 Months, Some Other Race Alone Population",
      "dcid": "dc/cn22svxbk5sr4"
    },
    {
      "name": "18 - 24 Years, Female, Below Poverty Level in The Past 12 Months, Two or More Races Population",
      "dcid": "dc/b9ztgtmd65cj7"
    },
    {
      "name": "18 - 24 Years, Female, Below Poverty Level in The Past 12 Months, White Alone Not Hispanic or Latino Population",
      "dcid": "dc/fq5zqb8qyypmb"
    },
    {
      "name": "18 - 24 Years, Female, Below Poverty Level in The Past 12 Months, White Alone Population",
      "dcid": "dc/n69fey6vcjf06"
    },
    {
      "name": "18 - 24 Years, Female, No Health Insurance Population",
      "dcid": "dc/0flj62fpwwxd"
    },
    {
      "name": "18 - 24 Years, Female, No Private Health Insurance Population",
      "dcid": "dc/40rjc7178vkrd"
    },
    {
      "name": "18 - 24 Years, Female, No Public Health Insurance Population",
      "dcid": "dc/mhfv62j3s22rc"
    },
    {
      "name": "18 - 24 Years, Female, With Health Insurance Population",
      "dcid": "dc/py9rzq2xytfe3"
    },
    {
      "name": "18 - 24 Years, Female, With Private Health Insurance Population",
      "dcid": "dc/84bwvbpr5gnjb"
    },
    {
      "name": "18 - 24 Years, Female, With Public Health Insurance Population",
      "dcid": "dc/f6tf40hb0n4k5"
    },
    {
      "name": "18 - 24 Years, High School Graduate Ged or Alternative, Female Population",
      "dcid": "dc/420l03dlqgydf"
    },
    {
      "name": "18 - 34 Years, Civilian, Female, Non Veteran Population",
      "dcid": "dc/wbqkzh12hvf2d"
    },
    {
      "name": "18 - 34 Years, Civilian, Female, Veteran Population",
      "dcid": "dc/xjyn3f0sd1vw3"
    },
    {
      "name": "18 - 64 Years, 1.4 - 4 Ratio To Poverty Line, Female, Black or African American Alone Population",
      "dcid": "dc/v9l12z57ys35"
    },
    {
      "name": "18 - 64 Years, 1.4 - 4 Ratio To Poverty Line, Female, Hispanic or Latino Population",
      "dcid": "dc/q68s0qcnvq765"
    },
    {
      "name": "18 - 64 Years, 1.4 - 4 Ratio To Poverty Line, Female, No Health Insurance Population",
      "dcid": "dc/hz9b0bmpfzyxh"
    },
    {
      "name": "18 - 64 Years, 1.4 - 4 Ratio To Poverty Line, Female, No Health Insurance, Black or African American Alone Population",
      "dcid": "dc/0n7e9hjd65j1b"
    },
    {
      "name": "18 - 64 Years, 1.4 - 4 Ratio To Poverty Line, Female, No Health Insurance, Hispanic or Latino Population",
      "dcid": "dc/cdnpvwwqbexv9"
    },
    {
      "name": "18 - 64 Years, 1.4 - 4 Ratio To Poverty Line, Female, No Health Insurance, White Alone Population",
      "dcid": "dc/2dn7nje0ewrz4"
    },
    {
      "name": "18 - 64 Years, 1.4 - 4 Ratio To Poverty Line, Female, White Alone Population",
      "dcid": "dc/kjls8g1mt0228"
    },
    {
      "name": "18 - 64 Years, 1.4 - 4 Ratio To Poverty Line, Female, With Health Insurance Population",
      "dcid": "dc/cd74zc68krh89"
    },
    {
      "name": "18 - 64 Years, 1.4 - 4 Ratio To Poverty Line, Female, With Health Insurance, Black or African American Alone Population",
      "dcid": "dc/t0s4nslrb9qm7"
    },
    {
      "name": "18 - 64 Years, 1.4 - 4 Ratio To Poverty Line, Female, With Health Insurance, Hispanic or Latino Population",
      "dcid": "dc/z241mmvqlgchc"
    },
    {
      "name": "18 - 64 Years, 1.4 - 4 Ratio To Poverty Line, Female, With Health Insurance, White Alone Population",
      "dcid": "dc/7zr2wrnv7jv97"
    },
    {
      "name": "18 - 64 Years, 1.4 Ratio To Poverty Line or Less, Female, Black or African American Alone Population",
      "dcid": "dc/fmznsqmqxxxj5"
    },
    {
      "name": "18 - 64 Years, 1.4 Ratio To Poverty Line or Less, Female, Hispanic or Latino Population",
      "dcid": "dc/xl2zl8mwphzkh"
    },
    {
      "name": "18 - 64 Years, 1.4 Ratio To Poverty Line or Less, Female, No Health Insurance Population",
      "dcid": "dc/djczl24xvzw37"
    },
    {
      "name": "18 - 64 Years, 1.4 Ratio To Poverty Line or Less, Female, No Health Insurance, Black or African American Alone Population",
      "dcid": "dc/mkm5hs0fjfgsh"
    },
    {
      "name": "18 - 64 Years, 1.4 Ratio To Poverty Line or Less, Female, No Health Insurance, Hispanic or Latino Population",
      "dcid": "dc/792y6r30t5nw2"
    },
    {
      "name": "18 - 64 Years, 1.4 Ratio To Poverty Line or Less, Female, No Health Insurance, White Alone Population",
      "dcid": "dc/blx6jkdhw0pyf"
    },
    {
      "name": "18 - 64 Years, 1.4 Ratio To Poverty Line or Less, Female, White Alone Population",
      "dcid": "dc/9f5lk3x901c03"
    },
    {
      "name": "18 - 64 Years, 1.4 Ratio To Poverty Line or Less, Female, With Health Insurance Population",
      "dcid": "dc/ev7mp4ne33tr7"
    },
    {
      "name": "18 - 64 Years, 1.4 Ratio To Poverty Line or Less, Female, With Health Insurance, Black or African American Alone Population",
      "dcid": "dc/k86gewrkees4g"
    },
    {
      "name": "18 - 64 Years, 1.4 Ratio To Poverty Line or Less, Female, With Health Insurance, Hispanic or Latino Population",
      "dcid": "dc/5fjkszyt564z2"
    },
    {
      "name": "18 - 64 Years, 1.4 Ratio To Poverty Line or Less, Female, With Health Insurance, White Alone Population",
      "dcid": "dc/dcp0d4r9ln1jg"
    },
    {
      "name": "18 - 64 Years, 2 Ratio To Poverty Line or Less, Female, Black or African American Alone Population",
      "dcid": "dc/81wlvhpejpj6f"
    },
    {
      "name": "18 - 64 Years, 2 Ratio To Poverty Line or Less, Female, Hispanic or Latino Population",
      "dcid": "dc/ypf5flddm3zmb"
    },
    {
      "name": "18 - 64 Years, 2 Ratio To Poverty Line or Less, Female, No Health Insurance Population",
      "dcid": "dc/lvrg7sfq2tmxf"
    },
    {
      "name": "18 - 64 Years, 2 Ratio To Poverty Line or Less, Female, No Health Insurance, Black or African American Alone Population",
      "dcid": "dc/8lmpffyq6pyr6"
    },
    {
      "name": "18 - 64 Years, 2 Ratio To Poverty Line or Less, Female, No Health Insurance, Hispanic or Latino Population",
      "dcid": "dc/x0qpmg7b22ydb"
    },
    {
      "name": "18 - 64 Years, 2 Ratio To Poverty Line or Less, Female, No Health Insurance, White Alone Population",
      "dcid": "dc/h7p9jq427q9ch"
    },
    {
      "name": "18 - 64 Years, 2 Ratio To Poverty Line or Less, Female, White Alone Population",
      "dcid": "dc/wx8wmx7m4w1hh"
    },
    {
      "name": "18 - 64 Years, 2 Ratio To Poverty Line or Less, Female, With Health Insurance Population",
      "dcid": "dc/pf1p207djbet8"
    },
    {
      "name": "18 - 64 Years, 2 Ratio To Poverty Line or Less, Female, With Health Insurance, Black or African American Alone Population",
      "dcid": "dc/xxkhypqpqnfv6"
    },
    {
      "name": "18 - 64 Years, 2 Ratio To Poverty Line or Less, Female, With Health Insurance, Hispanic or Latino Population",
      "dcid": "dc/nh7b7nzg56kn8"
    },
    {
      "name": "18 - 64 Years, 2 Ratio To Poverty Line or Less, Female, With Health Insurance, White Alone Population",
      "dcid": "dc/kxhmz76dgmr96"
    },
    {
      "name": "18 - 64 Years, 2.5 Ratio To Poverty Line or Less, Female, Black or African American Alone Population",
      "dcid": "dc/svesg2p3ekr82"
    },
    {
      "name": "18 - 64 Years, 2.5 Ratio To Poverty Line or Less, Female, Hispanic or Latino Population",
      "dcid": "dc/3xc9shlml4ejc"
    },
    {
      "name": "18 - 64 Years, 2.5 Ratio To Poverty Line or Less, Female, No Health Insurance Population",
      "dcid": "dc/9y3g7ngmjbwy9"
    },
    {
      "name": "18 - 64 Years, 2.5 Ratio To Poverty Line or Less, Female, No Health Insurance, Black or African American Alone Population",
      "dcid": "dc/vv9rstmv411mh"
    },
    {
      "name": "18 - 64 Years, 2.5 Ratio To Poverty Line or Less, Female, No Health Insurance, Hispanic or Latino Population",
      "dcid": "dc/7htd2q8zwmp45"
    },
    {
      "name": "18 - 64 Years, 2.5 Ratio To Poverty Line or Less, Female, No Health Insurance, White Alone Population",
      "dcid": "dc/4v4b6gyfetjkd"
    },
    {
      "name": "18 - 64 Years, 2.5 Ratio To Poverty Line or Less, Female, White Alone Population",
      "dcid": "dc/c05g3c5j28001"
    },
    {
      "name": "18 - 64 Years, 2.5 Ratio To Poverty Line or Less, Female, With Health Insurance Population",
      "dcid": "dc/7908n3q40j8n"
    },
    {
      "name": "18 - 64 Years, 2.5 Ratio To Poverty Line or Less, Female, With Health Insurance, Black or African American Alone Population",
      "dcid": "dc/5kfm81jef30k7"
    },
    {
      "name": "18 - 64 Years, 2.5 Ratio To Poverty Line or Less, Female, With Health Insurance, Hispanic or Latino Population",
      "dcid": "dc/wmtzj25elews1"
    },
    {
      "name": "18 - 64 Years, 2.5 Ratio To Poverty Line or Less, Female, With Health Insurance, White Alone Population",
      "dcid": "dc/g7b116sqc91ch"
    },
    {
      "name": "18 - 64 Years, 4 Ratio To Poverty Line or Less, Female, Black or African American Alone Population",
      "dcid": "dc/sqphn83t0fzz1"
    },
    {
      "name": "18 - 64 Years, 4 Ratio To Poverty Line or Less, Female, Hispanic or Latino Population",
      "dcid": "dc/w3jgssx1rnqk8"
    },
    {
      "name": "18 - 64 Years, 4 Ratio To Poverty Line or Less, Female, No Health Insurance Population",
      "dcid": "dc/edl4skpv9sm7h"
    },
    {
      "name": "18 - 64 Years, 4 Ratio To Poverty Line or Less, Female, No Health Insurance, Black or African American Alone Population",
      "dcid": "dc/6g79gt1mglfg2"
    },
    {
      "name": "18 - 64 Years, 4 Ratio To Poverty Line or Less, Female, No Health Insurance, Hispanic or Latino Population",
      "dcid": "dc/m48sfm5wc35qg"
    },
    {
      "name": "18 - 64 Years, 4 Ratio To Poverty Line or Less, Female, No Health Insurance, White Alone Population",
      "dcid": "dc/1qx4873twxv1c"
    },
    {
      "name": "18 - 64 Years, 4 Ratio To Poverty Line or Less, Female, White Alone Population",
      "dcid": "dc/lmkpnx7c411g6"
    },
    {
      "name": "18 - 64 Years, 4 Ratio To Poverty Line or Less, Female, With Health Insurance Population",
      "dcid": "dc/zkrdt160wt8d8"
    },
    {
      "name": "18 - 64 Years, 4 Ratio To Poverty Line or Less, Female, With Health Insurance, Black or African American Alone Population",
      "dcid": "dc/8jyvzy4gdp658"
    },
    {
      "name": "18 - 64 Years, 4 Ratio To Poverty Line or Less, Female, With Health Insurance, Hispanic or Latino Population",
      "dcid": "dc/s5l0vj3q7hmd6"
    },
    {
      "name": "18 - 64 Years, 4 Ratio To Poverty Line or Less, Female, With Health Insurance, White Alone Population",
      "dcid": "dc/hdd6hmnd014yd"
    },
    {
      "name": "18 - 64 Years, Female, No Health Insurance, Black or African American Alone Population",
      "dcid": "dc/5fb2cy53rcfgg"
    },
    {
      "name": "18 - 64 Years, Female, No Health Insurance, Hispanic or Latino Population",
      "dcid": "dc/n19z6fqtj4c44"
    },
    {
      "name": "18 - 64 Years, Female, No Health Insurance, White Alone Population",
      "dcid": "dc/t34hxn7czbff7"
    },
    {
      "name": "18 - 64 Years, Female, With Health Insurance, Black or African American Alone Population",
      "dcid": "dc/5b8q2q5sz0l5"
    },
    {
      "name": "18 - 64 Years, Female, With Health Insurance, Hispanic or Latino Population",
      "dcid": "dc/4f8tvq5vg5zq5"
    },
    {
      "name": "18 - 64 Years, Female, With Health Insurance, White Alone Population",
      "dcid": "dc/mqt7bj4806v5h"
    },
    {
      "name": "19 - 25 Years, Civilian, Female, Non Institutionalized Population",
      "dcid": "dc/x8zvw66c41lx"
    },
    {
      "name": "19 - 25 Years, Female, No Health Insurance Population",
      "dcid": "dc/kbd1j4tv1r383"
    },
    {
      "name": "19 - 25 Years, Female, No Private Health Insurance Population",
      "dcid": "dc/nl2wdjffxpdx3"
    },
    {
      "name": "19 - 25 Years, Female, No Public Health Insurance Population",
      "dcid": "dc/3l656p2tqt8m9"
    },
    {
      "name": "19 - 25 Years, Female, With Health Insurance Population",
      "dcid": "dc/1h5c2xbpd0edb"
    },
    {
      "name": "19 - 25 Years, Female, With Private Health Insurance Population",
      "dcid": "dc/rqj5qh095rkx8"
    },
    {
      "name": "19 - 25 Years, Female, With Public Health Insurance Population",
      "dcid": "dc/420pgrmbsdv87"
    },
    {
      "name": "20 - 21 Years, Civilian, Employed, in Labor Force, Female Population",
      "dcid": "dc/yt1fm72s1y7b7"
    },
    {
      "name": "20 - 21 Years, Civilian, Unemployed, in Labor Force, Female Population",
      "dcid": "dc/prnecsckhxz07"
    },
    {
      "name": "20 - 21 Years, Civilian, in Labor Force, Female Population",
      "dcid": "dc/9qq6mj8r4xjyc"
    }
  ],
  "statVarGroups": [
    {
      "name": "Criminal Activities With Gender = Female",
      "dcid": "dc/g/CriminalActivities_Gender-Female"
    },
    {
      "name": "Mortality Event With Gender = Female",
      "dcid": "dc/g/MortalityEvent_Gender-Female"
    },
    {
      "name": "Person With Gender = Female",
      "dcid": "dc/g/Person_Gender-Female"
    },
    {
      "name": "Criminal Activities With Crime Type = Murder And Non Negligent Manslaughter, Gender = Female",
      "dcid": "dc/g/CriminalActivities_CrimeType-MurderAndNonNegligentManslaughter_Gender-Female"
    },
    {
      "name": "Criminal Activities With Crime Type, Gender = Female",
      "dcid": "dc/g/CriminalActivities_CrimeType_Gender-Female"
    },
    {
      "name": "Mortality Event With Age = 1 - 4 Years, Gender = Female",
      "dcid": "dc/g/MortalityEvent_Age-Years1To4_Gender-Female"
    },
    {
      "name": "Mortality Event With Age = 1 Years or Less, Gender = Female",
      "dcid": "dc/g/MortalityEvent_Age-YearsUpto1_Gender-Female"
    },
    {
      "name": "Mortality Event With Age = 10 - 14 Years, Gender = Female",
      "dcid": "dc/g/MortalityEvent_Age-Years10To14_Gender-Female"
    },
    {
      "name": "Mortality Event With Age = 14 Years or Less, Gender = Female",
      "dcid": "dc/g/MortalityEvent_Age-YearsUpto14_Gender-Female"
    },
    {
      "name": "Mortality Event With Age = 15 - 19 Years, Gender = Female",
      "dcid": "dc/g/MortalityEvent_Age-Years15To19_Gender-Female"
    },
    {
      "name": "Mortality Event With Age = 15 - 24 Years, Gender = Female",
      "dcid": "dc/g/MortalityEvent_Age-Years15To24_Gender-Female"
    },
    {
      "name": "Mortality Event With Age = 15 - 64 Years, Gender = Female",
      "dcid": "dc/g/MortalityEvent_Age-Years15To64_Gender-Female"
    },
    {
      "name": "Mortality Event With Age = 20 - 24 Years, Gender = Female",
      "dcid": "dc/g/MortalityEvent_Age-Years20To24_Gender-Female"
    },
    {
      "name": "Mortality Event With Age = 25 - 29 Years, Gender = Female",
      "dcid": "dc/g/MortalityEvent_Age-Years25To29_Gender-Female"
    },
    {
      "name": "Mortality Event With Age = 25 - 34 Years, Gender = Female",
      "dcid": "dc/g/MortalityEvent_Age-Years25To34_Gender-Female"
    },
    {
      "name": "Mortality Event With Age = 30 - 34 Years, Gender = Female",
      "dcid": "dc/g/MortalityEvent_Age-Years30To34_Gender-Female"
    },
    {
      "name": "Mortality Event With Age = 35 - 39 Years, Gender = Female",
      "dcid": "dc/g/MortalityEvent_Age-Years35To39_Gender-Female"
    },
    {
      "name": "Mortality Event With Age = 35 - 44 Years, Gender = Female",
      "dcid": "dc/g/MortalityEvent_Age-Years35To44_Gender-Female"
    },
    {
      "name": "Mortality Event With Age = 4 Years or Less, Gender = Female",
      "dcid": "dc/g/MortalityEvent_Age-YearsUpto4_Gender-Female"
    },
    {
      "name": "Mortality Event With Age = 40 - 44 Years, Gender = Female",
      "dcid": "dc/g/MortalityEvent_Age-Years40To44_Gender-Female"
    },
    {
      "name": "Mortality Event With Age = 45 - 49 Years, Gender = Female",
      "dcid": "dc/g/MortalityEvent_Age-Years45To49_Gender-Female"
    },
    {
      "name": "Mortality Event With Age = 45 - 54 Years, Gender = Female",
      "dcid": "dc/g/MortalityEvent_Age-Years45To54_Gender-Female"
    },
    {
      "name": "Mortality Event With Age = 5 - 14 Years, Gender = Female",
      "dcid": "dc/g/MortalityEvent_Age-Years5To14_Gender-Female"
    },
    {
      "name": "Mortality Event With Age = 5 - 9 Years, Gender = Female",
      "dcid": "dc/g/MortalityEvent_Age-Years5To9_Gender-Female"
    },
    {
      "name": "Mortality Event With Age = 50 - 54 Years, Gender = Female",
      "dcid": "dc/g/MortalityEvent_Age-Years50To54_Gender-Female"
    },
    {
      "name": "Mortality Event With Age = 55 - 59 Years, Gender = Female",
      "dcid": "dc/g/MortalityEvent_Age-Years55To59_Gender-Female"
    },
    {
      "name": "Mortality Event With Age = 55 - 64 Years, Gender = Female",
      "dcid": "dc/g/MortalityEvent_Age-Years55To64_Gender-Female"
    },
    {
      "name": "Mortality Event With Age = 60 - 64 Years, Gender = Female",
      "dcid": "dc/g/MortalityEvent_Age-Years60To64_Gender-Female"
    },
    {
      "name": "Mortality Event With Age = 65 - 69 Years, Gender = Female",
      "dcid": "dc/g/MortalityEvent_Age-Years65To69_Gender-Female"
    },
    {
      "name": "Mortality Event With Age = 65 - 74 Years, Gender = Female",
      "dcid": "dc/g/MortalityEvent_Age-Years65To74_Gender-Female"
    },
    {
      "name": "Mortality Event With Age = 65 Years or More, Gender = Female",
      "dcid": "dc/g/MortalityEvent_Age-Years65Onwards_Gender-Female"
    },
    {
      "name": "Mortality Event With Age = 70 - 74 Years, Gender = Female",
      "dcid": "dc/g/MortalityEvent_Age-Years70To74_Gender-Female"
    },
    {
      "name": "Mortality Event With Age = 75 - 79 Years, Gender = Female",
      "dcid": "dc/g/MortalityEvent_Age-Years75To79_Gender-Female"
    },
    {
      "name": "Mortality Event With Age = 75 - 84 Years, Gender = Female",
      "dcid": "dc/g/MortalityEvent_Age-Years75To84_Gender-Female"
    },
    {
      "name": "Mortality Event With Age = 80 Years or More, Gender = Female",
      "dcid": "dc/g/MortalityEvent_Age-Years80Onwards_Gender-Female"
    },
    {
      "name": "Mortality Event With Age = Age Not Stated, Gender = Female",
      "dcid": "dc/g/MortalityEvent_Age-AgeNotStated_Gender-Female"
    },
    {
      "name": "Mortality Event With Age = Years 0, Gender = Female",
      "dcid": "dc/g/MortalityEvent_Age-Years0_Gender-Female"
    },
    {
      "name": "Mortality Event With Age = Years 85, Gender = Female",
      "dcid": "dc/g/MortalityEvent_Age-Years85_Gender-Female"
    },
    {
      "name": "Mortality Event With Age, Gender = Female",
      "dcid": "dc/g/MortalityEvent_Age_Gender-Female"
    },
    {
      "name": "Mortality Event With Cause of Death = A00-B99 (Certain Infectious And Parasitic Diseases), Gender = Female",
      "dcid": "dc/g/MortalityEvent_CauseOfDeath-ICD10/A00B99_Gender-Female"
    },
    {
      "name": "Mortality Event With Cause of Death = C00-D48 (Neoplasms), Gender = Female",
      "dcid": "dc/g/MortalityEvent_CauseOfDeath-ICD10/C00D48_Gender-Female"
    },
    {
      "name": "Mortality Event With Cause of Death = D50-D89 (Diseases of The Blood And Blood-forming Organs And Certain Disorders Involving The Immune Mechanism), Gender = Female",
      "dcid": "dc/g/MortalityEvent_CauseOfDeath-ICD10/D50D89_Gender-Female"
    },
    {
      "name": "Mortality Event With Cause of Death = E00-E88 (Endocrine, Nutritional And Metabolic Diseases), Gender = Female",
      "dcid": "dc/g/MortalityEvent_CauseOfDeath-ICD10/E00E88_Gender-Female"
    },
    {
      "name": "Mortality Event With Cause of Death = F01-F99 (Mental And Behavioural Disorders), Gender = Female",
      "dcid": "dc/g/MortalityEvent_CauseOfDeath-ICD10/F01F99_Gender-Female"
    },
    {
      "name": "Mortality Event With Cause of Death = G00-G98 (Diseases of The Nervous System), Gender = Female",
      "dcid": "dc/g/MortalityEvent_CauseOfDeath-ICD10/G00G98_Gender-Female"
    },
    {
      "name": "Mortality Event With Cause of Death = I00-I99 (Diseases of The Circulatory System), Gender = Female",
      "dcid": "dc/g/MortalityEvent_CauseOfDeath-ICD10/I00I99_Gender-Female"
    },
    {
      "name": "Mortality Event With Cause of Death = J00-J98 (Diseases of The Respiratory System), Gender = Female",
      "dcid": "dc/g/MortalityEvent_CauseOfDeath-ICD10/J00J98_Gender-Female"
    },
    {
      "name": "Mortality Event With Cause of Death = K00-K92 (Diseases of The Digestive System), Gender = Female",
      "dcid": "dc/g/MortalityEvent_CauseOfDeath-ICD10/K00K92_Gender-Female"
    },
    {
      "name": "Mortality Event With Cause of Death = L00-L98 (Diseases of The Skin And Subcutaneous Tissue), Gender = Female",
      "dcid": "dc/g/MortalityEvent_CauseOfDeath-ICD10/L00L98_Gender-Female"
    },
    {
      "name": "Mortality Event With Cause of Death = M00-M99 (Diseases of The Musculoskeletal System And Connective Tissue), Gender = Female",
      "dcid": "dc/g/MortalityEvent_CauseOfDeath-ICD10/M00M99_Gender-Female"
    },
    {
      "name": "Mortality Event With Cause of Death = N00-N98 (Diseases of The Genitourinary System), Gender = Female",
      "dcid": "dc/g/MortalityEvent_CauseOfDeath-ICD10/N00N98_Gender-Female"
    },
    {
      "name": "Mortality Event With Cause of Death = O00-O99 (Pregnancy, Childbirth And The Puerperium), Gender = Female",
      "dcid": "dc/g/MortalityEvent_CauseOfDeath-ICD10/O00O99_Gender-Female"
    },
    {
      "name": "Mortality Event With Cause of Death = P00-P96 (Certain Conditions Originating in The Perinatal Period), Gender = Female",
      "dcid": "dc/g/MortalityEvent_CauseOfDeath-ICD10/P00P96_Gender-Female"
    },
    {
      "name": "Mortality Event With Cause of Death = Q00-Q99 (Congenital Malformations, Deformations And Chromosomal Abnormalities), Gender = Female",
      "dcid": "dc/g/MortalityEvent_CauseOfDeath-ICD10/Q00Q99_Gender-Female"
    },
    {
      "name": "Mortality Event With Cause of Death = R00-R99 (Symptoms, Signs And Abnormal Clinical And Laboratory Findings, Not Elsewhere Classified), Gender = Female",
      "dcid": "dc/g/MortalityEvent_CauseOfDeath-ICD10/R00R99_Gender-Female"
    },
    {
      "name": "Mortality Event With Cause of Death = U00-U99 (Codes for Special Purposes), Gender = Female",
      "dcid": "dc/g/MortalityEvent_CauseOfDeath-ICD10/U00U99_Gender-Female"
    },
    {
      "name": "Mortality Event With Cause of Death = V01-Y89 (External Causes of Morbidity And Mortality), Gender = Female",
      "dcid": "dc/g/MortalityEvent_CauseOfDeath-ICD10/V01Y89_Gender-Female"
    },
    {
      "name": "Mortality Event With Cause of Death = X60-X84 (Intentional Self-harm), Gender = Female",
      "dcid": "dc/g/MortalityEvent_CauseOfDeath-ICD10/X60X84_Gender-Female"
    },
    {
      "name": "Mortality Event With Cause of Death, Gender = Female",
      "dcid": "dc/g/MortalityEvent_CauseOfDeath_Gender-Female"
    },
    {
      "name": "Mortality Event With Gender = Female, Race",
      "dcid": "dc/g/MortalityEvent_Gender-Female_Race"
    },
    {
      "name": "Mortality Event With Gender = Female, Race = American Indian And Alaska Native Alone",
      "dcid": "dc/g/MortalityEvent_Gender-Female_Race-AmericanIndianAndAlaskaNativeAlone"
    },
    {
      "name": "Mortality Event With Gender = Female, Race = Asian or Pacific Islander",
      "dcid": "dc/g/MortalityEvent_Gender-Female_Race-AsianOrPacificIslander"
    },
    {
      "name": "Mortality Event With Gender = Female, Race = Black or African American",
      "dcid": "dc/g/MortalityEvent_Gender-Female_Race-BlackOrAfricanAmerican"
    },
    {
      "name": "Mortality Event With Gender = Female, Race = White",
      "dcid": "dc/g/MortalityEvent_Gender-Female_Race-White"
    },
    {
      "name": "Person With Age = 10 - 14 Years, Gender = Female",
      "dcid": "dc/g/Person_Age-Years10To14_Gender-Female"
    },
    {
      "name": "Person With Age = 12 - 14 Years, Gender = Female",
      "dcid": "dc/g/Person_Age-Years12To14_Gender-Female"
    },
    {
      "name": "Person With Age = 14 Years or Less, Gender = Female",
      "dcid": "dc/g/Person_Age-YearsUpto14_Gender-Female"
    },
    {
      "name": "Person With Age = 15 - 17 Years, Gender = Female",
      "dcid": "dc/g/Person_Age-Years15To17_Gender-Female"
    },
    {
      "name": "Person With Age = 15 - 19 Years, Gender = Female",
      "dcid": "dc/g/Person_Age-Years15To19_Gender-Female"
    },
    {
      "name": "Person With Age = 15 - 64 Years, Gender = Female",
      "dcid": "dc/g/Person_Age-Years15To64_Gender-Female"
    },
    {
      "name": "Person With Age = 15 Years or More, Gender = Female",
      "dcid": "dc/g/Person_Age-Years15Onwards_Gender-Female"
    },
    {
      "name": "Person With Age = 16 - 17 Years, Gender = Female",
      "dcid": "dc/g/Person_Age-Years16To17_Gender-Female"
    },
    {
      "name": "Person With Age = 16 - 19 Years, Gender = Female",
      "dcid": "dc/g/Person_Age-Years16To19_Gender-Female"
    },
    {
      "name": "Person With Age = 16 Years or More, Gender = Female",
      "dcid": "dc/g/Person_Age-Years16Onwards_Gender-Female"
    },
    {
      "name": "Person With Age = 18 - 19 Years, Gender = Female",
      "dcid": "dc/g/Person_Age-Years18To19_Gender-Female"
    },
    {
      "name": "Person With Age = 18 - 24 Years, Gender = Female",
      "dcid": "dc/g/Person_Age-Years18To24_Gender-Female"
    },
    {
      "name": "Person With Age = 18 - 34 Years, Gender = Female",
      "dcid": "dc/g/Person_Age-Years18To34_Gender-Female"
    },
    {
      "name": "Person With Age = 18 - 64 Years, Gender = Female",
      "dcid": "dc/g/Person_Age-Years18To64_Gender-Female"
    },
    {
      "name": "Person With Age = 18 Years or More, Gender = Female",
      "dcid": "dc/g/Person_Age-Years18Onwards_Gender-Female"
    },
    {
      "name": "Person With Age = 19 - 25 Years, Gender = Female",
      "dcid": "dc/g/Person_Age-Years19To25_Gender-Female"
    },
    {
      "name": "Person With Age = 20 - 21 Years, Gender = Female",
      "dcid": "dc/g/Person_Age-Years20To21_Gender-Female"
    },
    {
      "name": "Person With Age = 20 - 24 Years, Gender = Female",
      "dcid": "dc/g/Person_Age-Years20To24_Gender-Female"
    },
    {
      "name": "Person With Age = 21 - 64 Years, Gender = Female",
      "dcid": "dc/g/Person_Age-Years21To64_Gender-Female"
    },
    {
      "name": "Person With Age = 22 - 24 Years, Gender = Female",
      "dcid": "dc/g/Person_Age-Years22To24_Gender-Female"
    },
    {
      "name": "Person With Age = 25 - 29 Years, Gender = Female",
      "dcid": "dc/g/Person_Age-Years25To29_Gender-Female"
    },
    {
      "name": "Person With Age = 25 - 34 Years, Gender = Female",
      "dcid": "dc/g/Person_Age-Years25To34_Gender-Female"
    },
    {
      "name": "Person With Age = 25 - 74 Years, Gender = Female",
      "dcid": "dc/g/Person_Age-Years25To74_Gender-Female"
    },
    {
      "name": "Person With Age = 25 Years or Less, Gender = Female",
      "dcid": "dc/g/Person_Age-YearsUpto25_Gender-Female"
    },
    {
      "name": "Person With Age = 25 Years or More, Gender = Female",
      "dcid": "dc/g/Person_Age-Years25Onwards_Gender-Female"
    },
    {
      "name": "Person With Age = 26 - 34 Years, Gender = Female",
      "dcid": "dc/g/Person_Age-Years26To34_Gender-Female"
    },
    {
      "name": "Person With Age = 3 - 4 Years, Gender = Female",
      "dcid": "dc/g/Person_Age-Years3To4_Gender-Female"
    },
    {
      "name": "Person With Age = 3 Years or More, Gender = Female",
      "dcid": "dc/g/Person_Age-Years3Onwards_Gender-Female"
    },
    {
      "name": "Person With Age = 30 - 34 Years, Gender = Female",
      "dcid": "dc/g/Person_Age-Years30To34_Gender-Female"
    },
    {
      "name": "Person With Age = 35 - 39 Years, Gender = Female",
      "dcid": "dc/g/Person_Age-Years35To39_Gender-Female"
    },
    {
      "name": "Person With Age = 35 - 44 Years, Gender = Female",
      "dcid": "dc/g/Person_Age-Years35To44_Gender-Female"
    },
    {
      "name": "Person With Age = 35 - 54 Years, Gender = Female",
      "dcid": "dc/g/Person_Age-Years35To54_Gender-Female"
    },
    {
      "name": "Person With Age = 35 Years or More, Gender = Female",
      "dcid": "dc/g/Person_Age-Years35Onwards_Gender-Female"
    },
    {
      "name": "Person With Age = 4 Years or Less, Gender = Female",
      "dcid": "dc/g/Person_Age-YearsUpto4_Gender-Female"
    },
    {
      "name": "Person With Age = 40 - 44 Years, Gender = Female",
      "dcid": "dc/g/Person_Age-Years40To44_Gender-Female"
    },
    {
      "name": "Person With Age = 40 - 64 Years, Gender = Female",
      "dcid": "dc/g/Person_Age-Years40To64_Gender-Female"
    },
    {
      "name": "Person With Age = 45 - 49 Years, Gender = Female",
      "dcid": "dc/g/Person_Age-Years45To49_Gender-Female"
    },
    {
      "name": "Person With Age = 45 - 54 Years, Gender = Female",
      "dcid": "dc/g/Person_Age-Years45To54_Gender-Female"
    },
    {
      "name": "Person With Age = 45 - 64 Years, Gender = Female",
      "dcid": "dc/g/Person_Age-Years45To64_Gender-Female"
    },
    {
      "name": "Person With Age = 5 - 9 Years, Gender = Female",
      "dcid": "dc/g/Person_Age-Years5To9_Gender-Female"
    },
    {
      "name": "Person With Age = 5 Years or Less, Gender = Female",
      "dcid": "dc/g/Person_Age-YearsUpto5_Gender-Female"
    },
    {
      "name": "Person With Age = 50 - 54 Years, Gender = Female",
      "dcid": "dc/g/Person_Age-Years50To54_Gender-Female"
    },
    {
      "name": "Person With Age = 50 - 64 Years, Gender = Female",
      "dcid": "dc/g/Person_Age-Years50To64_Gender-Female"
    },
    {
      "name": "Person With Age = 55 - 59 Years, Gender = Female",
      "dcid": "dc/g/Person_Age-Years55To59_Gender-Female"
    },
    {
      "name": "Person With Age = 55 - 64 Years, Gender = Female",
      "dcid": "dc/g/Person_Age-Years55To64_Gender-Female"
    },
    {
      "name": "Person With Age = 6 - 11 Years, Gender = Female",
      "dcid": "dc/g/Person_Age-Years6To11_Gender-Female"
    },
    {
      "name": "Person With Age = 6 - 17 Years, Gender = Female",
      "dcid": "dc/g/Person_Age-Years6To17_Gender-Female"
    },
    {
      "name": "Person With Age = 6 - 18 Years, Gender = Female",
      "dcid": "dc/g/Person_Age-Years6To18_Gender-Female"
    },
    {
      "name": "Person With Age = 6 Years or Less, Gender = Female",
      "dcid": "dc/g/Person_Age-YearsUpto6_Gender-Female"
    },
    {
      "name": "Person With Age = 60 - 61 Years, Gender = Female",
      "dcid": "dc/g/Person_Age-Years60To61_Gender-Female"
    },
    {
      "name": "Person With Age = 60 - 64 Years, Gender = Female",
      "dcid": "dc/g/Person_Age-Years60To64_Gender-Female"
    },
    {
      "name": "Person With Age = 62 - 64 Years, Gender = Female",
      "dcid": "dc/g/Person_Age-Years62To64_Gender-Female"
    },
    {
      "name": "Person With Age = 64 Years or Less, Gender = Female",
      "dcid": "dc/g/Person_Age-YearsUpto64_Gender-Female"
    },
    {
      "name": "Person With Age = 65 - 66 Years, Gender = Female",
      "dcid": "dc/g/Person_Age-Years65To66_Gender-Female"
    },
    {
      "name": "Person With Age = 65 - 69 Years, Gender = Female",
      "dcid": "dc/g/Person_Age-Years65To69_Gender-Female"
    },
    {
      "name": "Person With Age = 65 - 74 Years, Gender = Female",
      "dcid": "dc/g/Person_Age-Years65To74_Gender-Female"
    },
    {
      "name": "Person With Age = 65 Years or More, Gender = Female",
      "dcid": "dc/g/Person_Age-Years65Onwards_Gender-Female"
    },
    {
      "name": "Person With Age = 67 - 69 Years, Gender = Female",
      "dcid": "dc/g/Person_Age-Years67To69_Gender-Female"
    },
    {
      "name": "Person With Age = 70 - 74 Years, Gender = Female",
      "dcid": "dc/g/Person_Age-Years70To74_Gender-Female"
    },
    {
      "name": "Person With Age = 75 - 79 Years, Gender = Female",
      "dcid": "dc/g/Person_Age-Years75To79_Gender-Female"
    },
    {
      "name": "Person With Age = 75 - 84 Years, Gender = Female",
      "dcid": "dc/g/Person_Age-Years75To84_Gender-Female"
    },
    {
      "name": "Person With Age = 75 Years or More, Gender = Female",
      "dcid": "dc/g/Person_Age-Years75Onwards_Gender-Female"
    },
    {
      "name": "Person With Age = 80 - 84 Years, Gender = Female",
      "dcid": "dc/g/Person_Age-Years80To84_Gender-Female"
    },
    {
      "name": "Person With Age = 80 Years or More, Gender = Female",
      "dcid": "dc/g/Person_Age-Years80Onwards_Gender-Female"
    },
    {
      "name": "Person With Age = 85 Years or More, Gender = Female",
      "dcid": "dc/g/Person_Age-Years85Onwards_Gender-Female"
    },
    {
      "name": "Person With Age = Years 15, Gender = Female",
      "dcid": "dc/g/Person_Age-Years15_Gender-Female"
    },
    {
      "name": "Person With Age = Years 20, Gender = Female",
      "dcid": "dc/g/Person_Age-Years20_Gender-Female"
    },
    {
      "name": "Person With Age = Years 21, Gender = Female",
      "dcid": "dc/g/Person_Age-Years21_Gender-Female"
    },
    {
      "name": "Person With Age = Years 5, Gender = Female",
      "dcid": "dc/g/Person_Age-Years5_Gender-Female"
    },
    {
      "name": "Person With Age, Gender = Female",
      "dcid": "dc/g/Person_Age_Gender-Female"
    },
    {
      "name": "Person With Educational Attainment = 10th Grade, Gender = Female",
      "dcid": "dc/g/Person_EducationalAttainment-10ThGrade_Gender-Female"
    },
    {
      "name": "Person With Educational Attainment = 11th Grade, Gender = Female",
      "dcid": "dc/g/Person_EducationalAttainment-11ThGrade_Gender-Female"
    },
    {
      "name": "Person With Educational Attainment = 12th Grade No Diploma, Gender = Female",
      "dcid": "dc/g/Person_EducationalAttainment-12ThGradeNoDiploma_Gender-Female"
    },
    {
      "name": "Person With Educational Attainment = 5th And 6th Grade, Gender = Female",
      "dcid": "dc/g/Person_EducationalAttainment-5ThAnd6ThGrade_Gender-Female"
    },
    {
      "name": "Person With Educational Attainment = 7th And 8th Grade, Gender = Female",
      "dcid": "dc/g/Person_EducationalAttainment-7ThAnd8ThGrade_Gender-Female"
    },
    {
      "name": "Person With Educational Attainment = 9th Grade, Gender = Female",
      "dcid": "dc/g/Person_EducationalAttainment-9ThGrade_Gender-Female"
    },
    {
      "name": "Person With Educational Attainment = 9th To 12th Grade No Diploma, Gender = Female",
      "dcid": "dc/g/Person_EducationalAttainment-9ThTo12ThGradeNoDiploma_Gender-Female"
    },
    {
      "name": "Person With Educational Attainment = Associates Degree, Gender = Female",
      "dcid": "dc/g/Person_EducationalAttainment-AssociatesDegree_Gender-Female"
    },
    {
      "name": "Person With Educational Attainment = Bachelors Degree or Higher, Gender = Female",
      "dcid": "dc/g/Person_EducationalAttainment-BachelorsDegreeOrHigher_Gender-Female"
    },
    {
      "name": "Person With Educational Attainment = Bachelors Degree, Gender = Female",
      "dcid": "dc/g/Person_EducationalAttainment-BachelorsDegree_Gender-Female"
    },
    {
      "name": "Person With Educational Attainment = Doctorate Degree, Gender = Female",
      "dcid": "dc/g/Person_EducationalAttainment-DoctorateDegree_Gender-Female"
    },
    {
      "name": "Person With Educational Attainment = Graduate or Professional Degree, Gender = Female",
      "dcid": "dc/g/Person_EducationalAttainment-GraduateOrProfessionalDegree_Gender-Female"
    },
    {
      "name": "Person With Educational Attainment = High School Graduate Ged or Alternative, Gender = Female",
      "dcid": "dc/g/Person_EducationalAttainment-HighSchoolGraduateGedOrAlternative_Gender-Female"
    },
    {
      "name": "Person With Educational Attainment = High School Graduate Includes Equivalency, Gender = Female",
      "dcid": "dc/g/Person_EducationalAttainment-HighSchoolGraduateIncludesEquivalency_Gender-Female"
    },
    {
      "name": "Person With Educational Attainment = Less Than 9th Grade, Gender = Female",
      "dcid": "dc/g/Person_EducationalAttainment-LessThan9ThGrade_Gender-Female"
    },
    {
      "name": "Person With Educational Attainment = Less Than High School Diploma, Gender = Female",
      "dcid": "dc/g/Person_EducationalAttainment-LessThanHighSchoolDiploma_Gender-Female"
    },
    {
      "name": "Person With Educational Attainment = Masters Degree or Higher, Gender = Female",
      "dcid": "dc/g/Person_EducationalAttainment-MastersDegreeOrHigher_Gender-Female"
    },
    {
      "name": "Person With Educational Attainment = Masters Degree, Gender = Female",
      "dcid": "dc/g/Person_EducationalAttainment-MastersDegree_Gender-Female"
    },
    {
      "name": "Person With Educational Attainment = No Schooling Completed, Gender = Female",
      "dcid": "dc/g/Person_EducationalAttainment-NoSchoolingCompleted_Gender-Female"
    },
    {
      "name": "Person With Educational Attainment = Nursery To 4th Grade, Gender = Female",
      "dcid": "dc/g/Person_EducationalAttainment-NurseryTo4ThGrade_Gender-Female"
    },
    {
      "name": "Person With Educational Attainment = Professional School Degree, Gender = Female",
      "dcid": "dc/g/Person_EducationalAttainment-ProfessionalSchoolDegree_Gender-Female"
    },
    {
      "name": "Person With Educational Attainment = Some College 1 or More Years No Degree, Gender = Female",
      "dcid": "dc/g/Person_EducationalAttainment-SomeCollege1OrMoreYearsNoDegree_Gender-Female"
    },
    {
      "name": "Person With Educational Attainment = Some College Less Than 1 Year, Gender = Female",
      "dcid": "dc/g/Person_EducationalAttainment-SomeCollegeLessThan1Year_Gender-Female"
    },
    {
      "name": "Person With Educational Attainment = Some College No Degree, Gender = Female",
      "dcid": "dc/g/Person_EducationalAttainment-SomeCollegeNoDegree_Gender-Female"
    },
    {
      "name": "Person With Educational Attainment = Some College or Associates Degree, Gender = Female",
      "dcid": "dc/g/Person_EducationalAttainment-SomeCollegeOrAssociatesDegree_Gender-Female"
    },
    {
      "name": "Person With Educational Attainment = Tertiary Education, Gender = Female",
      "dcid": "dc/g/Person_EducationalAttainment-TertiaryEducation_Gender-Female"
    },
    {
      "name": "Person With Educational Attainment, Gender = Female",
      "dcid": "dc/g/Person_EducationalAttainment_Gender-Female"
    },
    {
      "name": "Person With Employment Status = Employed, Gender = Female",
      "dcid": "dc/g/Person_EmploymentStatus-Employed_Gender-Female"
    },
    {
      "name": "Person With Employment Status = Not in Labor Force, Gender = Female",
      "dcid": "dc/g/Person_EmploymentStatus-NotInLaborForce_Gender-Female"
    },
    {
      "name": "Person With Employment Status = Unemployed, Gender = Female",
      "dcid": "dc/g/Person_EmploymentStatus-Unemployed_Gender-Female"
    },
    {
      "name": "Person With Employment Status = in Labor Force, Gender = Female",
      "dcid": "dc/g/Person_EmploymentStatus-InLaborForce_Gender-Female"
    },
    {
      "name": "Person With Employment Status, Gender = Female",
      "dcid": "dc/g/Person_EmploymentStatus_Gender-Female"
    },
    {
      "name": "Person With Enrollment Level = Enrolled in Private College or Graduate School, Gender = Female",
      "dcid": "dc/g/Person_EnrollmentLevel-EnrolledInPrivateCollegeOrGraduateSchool_Gender-Female"
    },
    {
      "name": "Person With Enrollment Level = Enrolled in Public College or Graduate School, Gender = Female",
      "dcid": "dc/g/Person_EnrollmentLevel-EnrolledInPublicCollegeOrGraduateSchool_Gender-Female"
    },
    {
      "name": "Person With Enrollment Level = Not Enrolled in College or Graduate School, Gender = Female",
      "dcid": "dc/g/Person_EnrollmentLevel-NotEnrolledInCollegeOrGraduateSchool_Gender-Female"
    },
    {
      "name": "Person With Enrollment Level, Gender = Female",
      "dcid": "dc/g/Person_EnrollmentLevel_Gender-Female"
    },
    {
      "name": "Person With Family Income = 1.4 - 4 Ratio To Poverty Line, Gender = Female",
      "dcid": "dc/g/Person_FamilyIncome-RatioToPovertyLine1.38To4_Gender-Female"
    },
    {
      "name": "Person With Family Income = 1.4 Ratio To Poverty Line or Less, Gender = Female",
      "dcid": "dc/g/Person_FamilyIncome-RatioToPovertyLineUpto1.38_Gender-Female"
    },
    {
      "name": "Person With Family Income = 2 Ratio To Poverty Line or Less, Gender = Female",
      "dcid": "dc/g/Person_FamilyIncome-RatioToPovertyLineUpto2_Gender-Female"
    },
    {
      "name": "Person With Family Income = 2.5 Ratio To Poverty Line or Less, Gender = Female",
      "dcid": "dc/g/Person_FamilyIncome-RatioToPovertyLineUpto2.5_Gender-Female"
    },
    {
      "name": "Person With Family Income = 4 Ratio To Poverty Line or Less, Gender = Female",
      "dcid": "dc/g/Person_FamilyIncome-RatioToPovertyLineUpto4_Gender-Female"
    },
    {
      "name": "Person With Family Income, Gender = Female",
      "dcid": "dc/g/Person_FamilyIncome_Gender-Female"
    },
    {
<<<<<<< HEAD
      "name": "Person With Gender = Female, Enrollment Level = Enrolled in College Undergraduate Years",
      "dcid": "dc/g/Person_EnrollmentLevel-EnrolledInCollegeUndergraduateYears_Gender-Female"
    },
    {
      "name": "Person With Gender = Female, Enrollment Level = Enrolled in Grade 1 To Grade 4",
      "dcid": "dc/g/Person_EnrollmentLevel-EnrolledInGrade1ToGrade4_Gender-Female"
    },
    {
      "name": "Person With Gender = Female, Enrollment Level = Enrolled in Grade 5 To Grade 8",
      "dcid": "dc/g/Person_EnrollmentLevel-EnrolledInGrade5ToGrade8_Gender-Female"
    },
    {
      "name": "Person With Gender = Female, Enrollment Level = Enrolled in Grade 9 To Grade 12",
      "dcid": "dc/g/Person_EnrollmentLevel-EnrolledInGrade9ToGrade12_Gender-Female"
    },
    {
      "name": "Person With Gender = Female, Enrollment Level = Enrolled in Graduate or Professional School",
      "dcid": "dc/g/Person_EnrollmentLevel-EnrolledInGraduateOrProfessionalSchool_Gender-Female"
    },
    {
      "name": "Person With Gender = Female, Enrollment Level = Enrolled in Kindergarten",
      "dcid": "dc/g/Person_EnrollmentLevel-EnrolledInKindergarten_Gender-Female"
    },
    {
      "name": "Person With Gender = Female, Enrollment Level = Enrolled in Nursery School Preschool",
      "dcid": "dc/g/Person_EnrollmentLevel-EnrolledInNurserySchoolPreschool_Gender-Female"
    },
    {
=======
>>>>>>> 7ec798f9
      "name": "Person With Gender = Female, Health Behavior",
      "dcid": "dc/g/Person_Gender-Female_HealthBehavior"
    },
    {
      "name": "Person With Gender = Female, Health Behavior = Smoking",
      "dcid": "dc/g/Person_Gender-Female_HealthBehavior-Smoking"
    },
    {
      "name": "Person With Gender = Female, Health Insurance",
      "dcid": "dc/g/Person_Gender-Female_HealthInsurance"
    },
    {
      "name": "Person With Gender = Female, Health Insurance = No Health Insurance",
      "dcid": "dc/g/Person_Gender-Female_HealthInsurance-NoHealthInsurance"
    },
    {
      "name": "Person With Gender = Female, Health Insurance = No Private Health Insurance",
      "dcid": "dc/g/Person_Gender-Female_HealthInsurance-NoPrivateHealthInsurance"
    },
    {
      "name": "Person With Gender = Female, Health Insurance = No Public Health Insurance",
      "dcid": "dc/g/Person_Gender-Female_HealthInsurance-NoPublicHealthInsurance"
    },
    {
      "name": "Person With Gender = Female, Health Insurance = With Health Insurance",
      "dcid": "dc/g/Person_Gender-Female_HealthInsurance-WithHealthInsurance"
    },
    {
      "name": "Person With Gender = Female, Health Insurance = With Private Health Insurance",
      "dcid": "dc/g/Person_Gender-Female_HealthInsurance-WithPrivateHealthInsurance"
    },
    {
      "name": "Person With Gender = Female, Health Insurance = With Public Health Insurance",
      "dcid": "dc/g/Person_Gender-Female_HealthInsurance-WithPublicHealthInsurance"
    },
    {
      "name": "Person With Gender = Female, Income",
      "dcid": "dc/g/Person_Gender-Female_Income"
    },
    {
      "name": "Person With Gender = Female, Income = 10,000 - 12,499 USD",
      "dcid": "dc/g/Person_Gender-Female_Income-USDollar10000To12499"
    },
    {
      "name": "Person With Gender = Female, Income = 100,000 USD or More",
      "dcid": "dc/g/Person_Gender-Female_Income-USDollar100000Onwards"
    },
    {
      "name": "Person With Gender = Female, Income = 12,500 - 14,999 USD",
      "dcid": "dc/g/Person_Gender-Female_Income-USDollar12500To14999"
    },
    {
      "name": "Person With Gender = Female, Income = 15,000 - 17,499 USD",
      "dcid": "dc/g/Person_Gender-Female_Income-USDollar15000To17499"
    },
    {
      "name": "Person With Gender = Female, Income = 17,500 - 19,999 USD",
      "dcid": "dc/g/Person_Gender-Female_Income-USDollar17500To19999"
    },
    {
      "name": "Person With Gender = Female, Income = 2,499 USD or Less",
      "dcid": "dc/g/Person_Gender-Female_Income-USDollarUpto2499"
    },
    {
      "name": "Person With Gender = Female, Income = 2,500 - 4,999 USD",
      "dcid": "dc/g/Person_Gender-Female_Income-USDollar2500To4999"
    },
    {
      "name": "Person With Gender = Female, Income = 20,000 - 22,499 USD",
      "dcid": "dc/g/Person_Gender-Female_Income-USDollar20000To22499"
    },
    {
      "name": "Person With Gender = Female, Income = 22,500 - 24,999 USD",
      "dcid": "dc/g/Person_Gender-Female_Income-USDollar22500To24999"
    },
    {
      "name": "Person With Gender = Female, Income = 25,000 - 29,999 USD",
      "dcid": "dc/g/Person_Gender-Female_Income-USDollar25000To29999"
    },
    {
      "name": "Person With Gender = Female, Income = 30,000 - 34,999 USD",
      "dcid": "dc/g/Person_Gender-Female_Income-USDollar30000To34999"
    },
    {
      "name": "Person With Gender = Female, Income = 35,000 - 39,999 USD",
      "dcid": "dc/g/Person_Gender-Female_Income-USDollar35000To39999"
    },
    {
      "name": "Person With Gender = Female, Income = 40,000 - 44,999 USD",
      "dcid": "dc/g/Person_Gender-Female_Income-USDollar40000To44999"
    },
    {
      "name": "Person With Gender = Female, Income = 45,000 - 49,999 USD",
      "dcid": "dc/g/Person_Gender-Female_Income-USDollar45000To49999"
    },
    {
      "name": "Person With Gender = Female, Income = 5,000 - 7,499 USD",
      "dcid": "dc/g/Person_Gender-Female_Income-USDollar5000To7499"
    },
    {
      "name": "Person With Gender = Female, Income = 50,000 - 54,999 USD",
      "dcid": "dc/g/Person_Gender-Female_Income-USDollar50000To54999"
    },
    {
      "name": "Person With Gender = Female, Income = 55,000 - 64,999 USD",
      "dcid": "dc/g/Person_Gender-Female_Income-USDollar55000To64999"
    },
    {
      "name": "Person With Gender = Female, Income = 65,000 - 74,999 USD",
      "dcid": "dc/g/Person_Gender-Female_Income-USDollar65000To74999"
    },
    {
      "name": "Person With Gender = Female, Income = 7,500 - 9,999 USD",
      "dcid": "dc/g/Person_Gender-Female_Income-USDollar7500To9999"
    },
    {
      "name": "Person With Gender = Female, Income = 75,000 - 99,999 USD",
      "dcid": "dc/g/Person_Gender-Female_Income-USDollar75000To99999"
    },
    {
      "name": "Person With Gender = Female, Income Status",
      "dcid": "dc/g/Person_Gender-Female_IncomeStatus"
    },
    {
      "name": "Person With Gender = Female, Income Status = No Income",
      "dcid": "dc/g/Person_Gender-Female_IncomeStatus-NoIncome"
    },
    {
      "name": "Person With Gender = Female, Income Status = With Income",
      "dcid": "dc/g/Person_Gender-Female_IncomeStatus-WithIncome"
    },
    {
      "name": "Person With Gender = Female, Industry",
      "dcid": "dc/g/Person_Gender-Female_Industry"
    },
    {
      "name": "Person With Gender = Female, Industry = Accommodation And Food Services (NAICS/72)",
      "dcid": "dc/g/Person_Gender-Female_Industry-NAICS/72"
    },
    {
      "name": "Person With Gender = Female, Industry = Administrative And Support And Waste Management Services (NAICS/56)",
      "dcid": "dc/g/Person_Gender-Female_Industry-NAICS/56"
    },
    {
      "name": "Person With Gender = Female, Industry = Agriculture, Forestry, Fishing And Hunting (NAICS/11)",
      "dcid": "dc/g/Person_Gender-Female_Industry-NAICS/11"
    },
    {
      "name": "Person With Gender = Female, Industry = Arts, Entertainment, And Recreation (NAICS/71)",
      "dcid": "dc/g/Person_Gender-Female_Industry-NAICS/71"
    },
    {
      "name": "Person With Gender = Female, Industry = Construction (NAICS/23)",
      "dcid": "dc/g/Person_Gender-Female_Industry-NAICS/23"
    },
    {
      "name": "Person With Gender = Female, Industry = Educational Services (NAICS/61)",
      "dcid": "dc/g/Person_Gender-Female_Industry-NAICS/61"
    },
    {
      "name": "Person With Gender = Female, Industry = Finance And Insurance (NAICS/52)",
      "dcid": "dc/g/Person_Gender-Female_Industry-NAICS/52"
    },
    {
      "name": "Person With Gender = Female, Industry = Health Care And Social Assistance (NAICS/62)",
      "dcid": "dc/g/Person_Gender-Female_Industry-NAICS/62"
    },
    {
      "name": "Person With Gender = Female, Industry = Information (NAICS/51)",
      "dcid": "dc/g/Person_Gender-Female_Industry-NAICS/51"
    },
    {
      "name": "Person With Gender = Female, Industry = Management of Companies And Enterprises (NAICS/55)",
      "dcid": "dc/g/Person_Gender-Female_Industry-NAICS/55"
    },
    {
      "name": "Person With Gender = Female, Industry = Manufacturing (NAICS/31-33)",
      "dcid": "dc/g/Person_Gender-Female_Industry-NAICS/3133"
    },
    {
      "name": "Person With Gender = Female, Industry = Mining, Quarrying, And Oil And Gas Extraction (NAICS/21)",
      "dcid": "dc/g/Person_Gender-Female_Industry-NAICS/21"
    },
    {
      "name": "Person With Gender = Female, Industry = Other Services, Except Public Administration (NAICS/81)",
      "dcid": "dc/g/Person_Gender-Female_Industry-NAICS/81"
    },
    {
      "name": "Person With Gender = Female, Industry = Professional, Scientific, And Technical Services (NAICS/54)",
      "dcid": "dc/g/Person_Gender-Female_Industry-NAICS/54"
    },
    {
      "name": "Person With Gender = Female, Industry = Public Administration (NAICS/92)",
      "dcid": "dc/g/Person_Gender-Female_Industry-NAICS/92"
    },
    {
      "name": "Person With Gender = Female, Industry = Real Estate And Rental And Leasing (NAICS/53)",
      "dcid": "dc/g/Person_Gender-Female_Industry-NAICS/53"
    },
    {
      "name": "Person With Gender = Female, Industry = Retail Trade (NAICS/44-45)",
      "dcid": "dc/g/Person_Gender-Female_Industry-NAICS/4445"
    },
    {
      "name": "Person With Gender = Female, Industry = Transportation And Warehousing (NAICS/48-49)",
      "dcid": "dc/g/Person_Gender-Female_Industry-NAICS/4849"
    },
    {
      "name": "Person With Gender = Female, Industry = Utilities (NAICS/22)",
      "dcid": "dc/g/Person_Gender-Female_Industry-NAICS/22"
    },
    {
      "name": "Person With Gender = Female, Industry = Wholesale Trade (NAICS/42)",
      "dcid": "dc/g/Person_Gender-Female_Industry-NAICS/42"
    },
    {
      "name": "Person With Gender = Female, Institutionalization",
      "dcid": "dc/g/Person_Gender-Female_Institutionalization"
    },
    {
      "name": "Person With Gender = Female, Institutionalization = Non Institutionalized",
      "dcid": "dc/g/Person_Gender-Female_Institutionalization-NonInstitutionalized"
    },
    {
      "name": "Person With Gender = Female, Marital Status",
      "dcid": "dc/g/Person_Gender-Female_MaritalStatus"
    },
    {
      "name": "Person With Gender = Female, Marital Status = Divorced",
      "dcid": "dc/g/Person_Gender-Female_MaritalStatus-Divorced"
    },
    {
      "name": "Person With Gender = Female, Marital Status = Married And Not Separated",
      "dcid": "dc/g/Person_Gender-Female_MaritalStatus-MarriedAndNotSeparated"
    },
    {
      "name": "Person With Gender = Female, Marital Status = Never Married",
      "dcid": "dc/g/Person_Gender-Female_MaritalStatus-NeverMarried"
    },
    {
      "name": "Person With Gender = Female, Marital Status = Now Married",
      "dcid": "dc/g/Person_Gender-Female_MaritalStatus-NowMarried"
    },
    {
      "name": "Person With Gender = Female, Marital Status = Separated",
      "dcid": "dc/g/Person_Gender-Female_MaritalStatus-Separated"
    },
    {
      "name": "Person With Gender = Female, Marital Status = Widowed",
      "dcid": "dc/g/Person_Gender-Female_MaritalStatus-Widowed"
    },
    {
      "name": "Person With Gender = Female, Occupation",
      "dcid": "dc/g/Person_Gender-Female_Occupation"
    },
    {
      "name": "Person With Gender = Female, Occupation = Architecture And Engineering Occupations",
      "dcid": "dc/g/Person_Gender-Female_Occupation-SOCv2018/170000"
    },
    {
      "name": "Person With Gender = Female, Occupation = Arts, Design, Entertainment, Sports, And Media Occupations",
      "dcid": "dc/g/Person_Gender-Female_Occupation-SOCv2018/270000"
    },
    {
      "name": "Person With Gender = Female, Occupation = Building And Grounds Cleaning And Maintenance Occupations",
      "dcid": "dc/g/Person_Gender-Female_Occupation-SOCv2018/370000"
    },
    {
      "name": "Person With Gender = Female, Occupation = Business And Financial Operations Occupations",
      "dcid": "dc/g/Person_Gender-Female_Occupation-SOCv2018/130000"
    },
    {
      "name": "Person With Gender = Female, Occupation = Community And Social Service Occupations",
      "dcid": "dc/g/Person_Gender-Female_Occupation-SOCv2018/210000"
    },
    {
      "name": "Person With Gender = Female, Occupation = Computer And Mathematical Occupations",
      "dcid": "dc/g/Person_Gender-Female_Occupation-SOCv2018/150000"
    },
    {
      "name": "Person With Gender = Female, Occupation = Computer, Engineering, And Science Occupations",
      "dcid": "dc/g/Person_Gender-Female_Occupation-SOCv2018/intermediateAggregation2"
    },
    {
      "name": "Person With Gender = Female, Occupation = Construction And Extraction Occupations",
      "dcid": "dc/g/Person_Gender-Female_Occupation-SOCv2018/470000"
    },
    {
      "name": "Person With Gender = Female, Occupation = Education, Legal, Community Service, Arts, And Media Occupations",
      "dcid": "dc/g/Person_Gender-Female_Occupation-SOCv2018/intermediateAggregation3"
    },
    {
      "name": "Person With Gender = Female, Occupation = Educational Instruction And Library Occupations",
      "dcid": "dc/g/Person_Gender-Female_Occupation-SOCv2018/250000"
    },
    {
      "name": "Person With Gender = Female, Occupation = Farming, Fishing, And Forestry Occupations",
      "dcid": "dc/g/Person_Gender-Female_Occupation-SOCv2018/450000"
    },
    {
      "name": "Person With Gender = Female, Occupation = Food Preparation And Serving Related Occupations",
      "dcid": "dc/g/Person_Gender-Female_Occupation-SOCv2018/350000"
    },
    {
      "name": "Person With Gender = Female, Occupation = Health Technologists And Technicians",
      "dcid": "dc/g/Person_Gender-Female_Occupation-SOCv2018/292000"
    },
    {
      "name": "Person With Gender = Female, Occupation = Healthcare Practitioners And Technical Occupations",
      "dcid": "dc/g/Person_Gender-Female_Occupation-SOCv2018/290000"
    },
    {
      "name": "Person With Gender = Female, Occupation = Healthcare Support Occupations",
      "dcid": "dc/g/Person_Gender-Female_Occupation-SOCv2018/310000"
    },
    {
      "name": "Person With Gender = Female, Occupation = Installation, Maintenance, And Repair Occupations",
      "dcid": "dc/g/Person_Gender-Female_Occupation-SOCv2018/490000"
    },
    {
      "name": "Person With Gender = Female, Occupation = Legal Occupations",
      "dcid": "dc/g/Person_Gender-Female_Occupation-SOCv2018/230000"
    },
    {
      "name": "Person With Gender = Female, Occupation = Life, Physical, And Social Science Occupations",
      "dcid": "dc/g/Person_Gender-Female_Occupation-SOCv2018/190000"
    },
    {
      "name": "Person With Gender = Female, Occupation = Management Occupations",
      "dcid": "dc/g/Person_Gender-Female_Occupation-SOCv2018/110000"
    },
    {
      "name": "Person With Gender = Female, Occupation = Management, Business, And Financial Occupations",
      "dcid": "dc/g/Person_Gender-Female_Occupation-SOCv2018/intermediateAggregation1"
    },
    {
      "name": "Person With Gender = Female, Occupation = Management, Business, Science, And Arts Occupations",
      "dcid": "dc/g/Person_Gender-Female_Occupation-SOCv2018/highLevelAggregation1"
    },
    {
      "name": "Person With Gender = Female, Occupation = Natural Resources, Construction, And Maintenance Occupations",
      "dcid": "dc/g/Person_Gender-Female_Occupation-SOCv2018/highLevelAggregation4"
    },
    {
      "name": "Person With Gender = Female, Occupation = Office And Administrative Support Occupations",
      "dcid": "dc/g/Person_Gender-Female_Occupation-SOCv2018/430000"
    },
    {
      "name": "Person With Gender = Female, Occupation = Personal Care And Service Occupations",
      "dcid": "dc/g/Person_Gender-Female_Occupation-SOCv2018/390000"
    },
    {
      "name": "Person With Gender = Female, Occupation = Production Occupations",
      "dcid": "dc/g/Person_Gender-Female_Occupation-SOCv2018/510000"
    },
    {
      "name": "Person With Gender = Female, Occupation = Production, Transportation, And Material Moving Occupations",
      "dcid": "dc/g/Person_Gender-Female_Occupation-SOCv2018/highLevelAggregation5"
    },
    {
      "name": "Person With Gender = Female, Occupation = Protective Service Occupations",
      "dcid": "dc/g/Person_Gender-Female_Occupation-SOCv2018/330000"
    },
    {
      "name": "Person With Gender = Female, Occupation = Sales And Office Occupations",
      "dcid": "dc/g/Person_Gender-Female_Occupation-SOCv2018/highLevelAggregation3"
    },
    {
      "name": "Person With Gender = Female, Occupation = Sales And Related Occupations",
      "dcid": "dc/g/Person_Gender-Female_Occupation-SOCv2018/410000"
    },
    {
      "name": "Person With Gender = Female, Occupation = Service Occupations",
      "dcid": "dc/g/Person_Gender-Female_Occupation-SOCv2018/highLevelAggregation2"
    },
    {
      "name": "Person With Gender = Female, Occupation = Service Occupations",
      "dcid": "dc/g/Person_Gender-Female_Occupation-SOCv2018/intermediateAggregation5"
    },
    {
      "name": "Person With Gender = Female, Poverty Status",
      "dcid": "dc/g/Person_Gender-Female_PovertyStatus"
    },
    {
      "name": "Person With Gender = Female, Poverty Status = Above Poverty Level in The Past 12 Months",
      "dcid": "dc/g/Person_Gender-Female_PovertyStatus-AbovePovertyLevelInThePast12Months"
    },
    {
      "name": "Person With Gender = Female, Poverty Status = Below Poverty Level in The Past 12 Months",
      "dcid": "dc/g/Person_Gender-Female_PovertyStatus-BelowPovertyLevelInThePast12Months"
    },
    {
      "name": "Person With Gender = Female, Race",
      "dcid": "dc/g/Person_Gender-Female_Race"
    },
    {
      "name": "Person With Gender = Female, Race = American Indian or Alaska Native Alone",
      "dcid": "dc/g/Person_Gender-Female_Race-AmericanIndianOrAlaskaNativeAlone"
    },
    {
      "name": "Person With Gender = Female, Race = Asian Alone",
      "dcid": "dc/g/Person_Gender-Female_Race-AsianAlone"
    },
    {
      "name": "Person With Gender = Female, Race = Black or African American Alone",
      "dcid": "dc/g/Person_Gender-Female_Race-BlackOrAfricanAmericanAlone"
    },
    {
      "name": "Person With Gender = Female, Race = Hispanic or Latino",
      "dcid": "dc/g/Person_Gender-Female_Race-HispanicOrLatino"
    },
    {
      "name": "Person With Gender = Female, Race = Native Hawaiian or Other Pacific Islander Alone",
      "dcid": "dc/g/Person_Gender-Female_Race-NativeHawaiianOrOtherPacificIslanderAlone"
    },
    {
      "name": "Person With Gender = Female, Race = Some Other Race Alone",
      "dcid": "dc/g/Person_Gender-Female_Race-SomeOtherRaceAlone"
    },
    {
      "name": "Person With Gender = Female, Race = Two or More Races",
      "dcid": "dc/g/Person_Gender-Female_Race-TwoOrMoreRaces"
    },
    {
      "name": "Person With Gender = Female, Race = White Alone",
      "dcid": "dc/g/Person_Gender-Female_Race-WhiteAlone"
    },
    {
      "name": "Person With Gender = Female, Race = White Alone Not Hispanic or Latino",
      "dcid": "dc/g/Person_Gender-Female_Race-WhiteAloneNotHispanicOrLatino"
    },
    {
      "name": "Person With Gender = Female, Spouse Absent Reason",
      "dcid": "dc/g/Person_Gender-Female_SpouseAbsentReason"
    },
    {
      "name": "Person With Gender = Female, Spouse Absent Reason = Other",
      "dcid": "dc/g/Person_Gender-Female_SpouseAbsentReason-Other"
    },
    {
      "name": "Person With Gender = Female, Spouse Absent Reason = Separated",
      "dcid": "dc/g/Person_Gender-Female_SpouseAbsentReason-Separated"
    },
    {
      "name": "Person With Gender = Female, Spouse Present",
      "dcid": "dc/g/Person_Gender-Female_SpousePresent"
    },
    {
      "name": "Person With Gender = Female, Spouse Present = Married Spouse Absent",
      "dcid": "dc/g/Person_Gender-Female_SpousePresent-MarriedSpouseAbsent"
    },
    {
      "name": "Person With Gender = Female, Spouse Present = Married Spouse Present",
      "dcid": "dc/g/Person_Gender-Female_SpousePresent-MarriedSpousePresent"
    },
    {
      "name": "Person With Gender = Female, Type of School",
      "dcid": "dc/g/Person_Gender-Female_TypeOfSchool"
    },
    {
      "name": "Person With Gender = Female, Type of School = Enrolled in School",
      "dcid": "dc/g/Person_Gender-Female_TypeOfSchool-EnrolledInSchool"
    },
    {
      "name": "Person With Gender = Female, Type of School = Not Enrolled in School",
      "dcid": "dc/g/Person_Gender-Female_TypeOfSchool-NotEnrolledInSchool"
    },
    {
      "name": "Person With Gender = Female, Type of School = Private School",
      "dcid": "dc/g/Person_Gender-Female_TypeOfSchool-PrivateSchool"
    },
    {
      "name": "Person With Gender = Female, Type of School = Public School",
      "dcid": "dc/g/Person_Gender-Female_TypeOfSchool-PublicSchool"
    },
    {
      "name": "Person With Gender = Female, Veteran Status",
      "dcid": "dc/g/Person_Gender-Female_VeteranStatus"
    },
    {
      "name": "Person With Gender = Female, Veteran Status = Non Veteran",
      "dcid": "dc/g/Person_Gender-Female_VeteranStatus-Nonveteran"
    },
    {
      "name": "Person With Gender = Female, Veteran Status = Veteran",
      "dcid": "dc/g/Person_Gender-Female_VeteranStatus-Veteran"
    },
    {
      "name": "Person With Gender = Female, Work Period",
      "dcid": "dc/g/Person_Gender-Female_WorkPeriod"
    },
    {
      "name": "Person With Gender = Female, Work Period = Not Worked Full Time",
      "dcid": "dc/g/Person_Gender-Female_WorkPeriod-NotWorkedFullTime"
    },
    {
      "name": "Person With Gender = Female, Work Period = Worked Full Time",
      "dcid": "dc/g/Person_Gender-Female_WorkPeriod-WorkedFullTime"
    },
    {
      "name": "Person With Military Status = Civilian, Gender = Female",
      "dcid": "dc/g/Person_Gender-Female_MilitaryStatus-Civilian"
    },
    {
      "name": "Person With Military Status = in Armed Forces, Gender = Female",
      "dcid": "dc/g/Person_Gender-Female_MilitaryStatus-InArmedForces"
    },
    {
      "name": "Person With Military Status, Gender = Female",
      "dcid": "dc/g/Person_Gender-Female_MilitaryStatus"
    },
    {
      "name": "Mortality Event With Age = 1 - 4 Years, Cause of Death = C00-D48 (Neoplasms), Gender = Female",
      "dcid": "dc/g/MortalityEvent_Age-Years1To4_CauseOfDeath-ICD10/C00D48_Gender-Female"
    },
    {
      "name": "Mortality Event With Age = 1 - 4 Years, Cause of Death = J00-J98 (Diseases of The Respiratory System), Gender = Female",
      "dcid": "dc/g/MortalityEvent_Age-Years1To4_CauseOfDeath-ICD10/J00J98_Gender-Female"
    },
    {
      "name": "Mortality Event With Age = 1 - 4 Years, Cause of Death = Q00-Q99 (Congenital Malformations, Deformations And Chromosomal Abnormalities), Gender = Female",
      "dcid": "dc/g/MortalityEvent_Age-Years1To4_CauseOfDeath-ICD10/Q00Q99_Gender-Female"
    },
    {
      "name": "Mortality Event With Age = 1 - 4 Years, Cause of Death = R00-R99 (Symptoms, Signs And Abnormal Clinical And Laboratory Findings, Not Elsewhere Classified), Gender = Female",
      "dcid": "dc/g/MortalityEvent_Age-Years1To4_CauseOfDeath-ICD10/R00R99_Gender-Female"
    },
    {
      "name": "Mortality Event With Age = 1 - 4 Years, Cause of Death = V01-Y89 (External Causes of Morbidity And Mortality), Gender = Female",
      "dcid": "dc/g/MortalityEvent_Age-Years1To4_CauseOfDeath-ICD10/V01Y89_Gender-Female"
    },
    {
      "name": "Mortality Event With Age = 1 - 4 Years, Cause of Death, Gender = Female",
      "dcid": "dc/g/MortalityEvent_Age-Years1To4_CauseOfDeath_Gender-Female"
    },
    {
      "name": "Mortality Event With Age = 1 - 4 Years, Gender = Female, Race",
      "dcid": "dc/g/MortalityEvent_Age-Years1To4_Gender-Female_Race"
    },
    {
      "name": "Mortality Event With Age = 1 - 4 Years, Gender = Female, Race = Asian or Pacific Islander",
      "dcid": "dc/g/MortalityEvent_Age-Years1To4_Gender-Female_Race-AsianOrPacificIslander"
    },
    {
      "name": "Mortality Event With Age = 1 - 4 Years, Gender = Female, Race = Black or African American",
      "dcid": "dc/g/MortalityEvent_Age-Years1To4_Gender-Female_Race-BlackOrAfricanAmerican"
    },
    {
      "name": "Mortality Event With Age = 1 - 4 Years, Gender = Female, Race = White",
      "dcid": "dc/g/MortalityEvent_Age-Years1To4_Gender-Female_Race-White"
    },
    {
      "name": "Mortality Event With Age = 1 Years or Less, Cause of Death = A00-B99 (Certain Infectious And Parasitic Diseases), Gender = Female",
      "dcid": "dc/g/MortalityEvent_Age-YearsUpto1_CauseOfDeath-ICD10/A00B99_Gender-Female"
    },
    {
      "name": "Mortality Event With Age = 1 Years or Less, Cause of Death = G00-G98 (Diseases of The Nervous System), Gender = Female",
      "dcid": "dc/g/MortalityEvent_Age-YearsUpto1_CauseOfDeath-ICD10/G00G98_Gender-Female"
    },
    {
      "name": "Mortality Event With Age = 1 Years or Less, Cause of Death = I00-I99 (Diseases of The Circulatory System), Gender = Female",
      "dcid": "dc/g/MortalityEvent_Age-YearsUpto1_CauseOfDeath-ICD10/I00I99_Gender-Female"
    },
    {
      "name": "Mortality Event With Age = 1 Years or Less, Cause of Death = J00-J98 (Diseases of The Respiratory System), Gender = Female",
      "dcid": "dc/g/MortalityEvent_Age-YearsUpto1_CauseOfDeath-ICD10/J00J98_Gender-Female"
    },
    {
      "name": "Mortality Event With Age = 1 Years or Less, Cause of Death = P00-P96 (Certain Conditions Originating in The Perinatal Period), Gender = Female",
      "dcid": "dc/g/MortalityEvent_Age-YearsUpto1_CauseOfDeath-ICD10/P00P96_Gender-Female"
    },
    {
      "name": "Mortality Event With Age = 1 Years or Less, Cause of Death = Q00-Q99 (Congenital Malformations, Deformations And Chromosomal Abnormalities), Gender = Female",
      "dcid": "dc/g/MortalityEvent_Age-YearsUpto1_CauseOfDeath-ICD10/Q00Q99_Gender-Female"
    },
    {
      "name": "Mortality Event With Age = 1 Years or Less, Cause of Death = R00-R99 (Symptoms, Signs And Abnormal Clinical And Laboratory Findings, Not Elsewhere Classified), Gender = Female",
      "dcid": "dc/g/MortalityEvent_Age-YearsUpto1_CauseOfDeath-ICD10/R00R99_Gender-Female"
    },
    {
      "name": "Mortality Event With Age = 1 Years or Less, Cause of Death = V01-Y89 (External Causes of Morbidity And Mortality), Gender = Female",
      "dcid": "dc/g/MortalityEvent_Age-YearsUpto1_CauseOfDeath-ICD10/V01Y89_Gender-Female"
    },
    {
      "name": "Mortality Event With Age = 1 Years or Less, Cause of Death, Gender = Female",
      "dcid": "dc/g/MortalityEvent_Age-YearsUpto1_CauseOfDeath_Gender-Female"
    },
    {
      "name": "Mortality Event With Age = 1 Years or Less, Gender = Female, Race",
      "dcid": "dc/g/MortalityEvent_Age-YearsUpto1_Gender-Female_Race"
    },
    {
      "name": "Mortality Event With Age = 1 Years or Less, Gender = Female, Race = American Indian And Alaska Native Alone",
      "dcid": "dc/g/MortalityEvent_Age-YearsUpto1_Gender-Female_Race-AmericanIndianAndAlaskaNativeAlone"
    },
    {
      "name": "Mortality Event With Age = 1 Years or Less, Gender = Female, Race = Asian or Pacific Islander",
      "dcid": "dc/g/MortalityEvent_Age-YearsUpto1_Gender-Female_Race-AsianOrPacificIslander"
    },
    {
      "name": "Mortality Event With Age = 1 Years or Less, Gender = Female, Race = Black or African American",
      "dcid": "dc/g/MortalityEvent_Age-YearsUpto1_Gender-Female_Race-BlackOrAfricanAmerican"
    },
    {
      "name": "Mortality Event With Age = 1 Years or Less, Gender = Female, Race = White",
      "dcid": "dc/g/MortalityEvent_Age-YearsUpto1_Gender-Female_Race-White"
    },
    {
      "name": "Mortality Event With Age = 15 - 24 Years, Cause of Death = A00-B99 (Certain Infectious And Parasitic Diseases), Gender = Female",
      "dcid": "dc/g/MortalityEvent_Age-Years15To24_CauseOfDeath-ICD10/A00B99_Gender-Female"
    },
    {
      "name": "Mortality Event With Age = 15 - 24 Years, Cause of Death = C00-D48 (Neoplasms), Gender = Female",
      "dcid": "dc/g/MortalityEvent_Age-Years15To24_CauseOfDeath-ICD10/C00D48_Gender-Female"
    },
    {
      "name": "Mortality Event With Age = 15 - 24 Years, Cause of Death = E00-E88 (Endocrine, Nutritional And Metabolic Diseases), Gender = Female",
      "dcid": "dc/g/MortalityEvent_Age-Years15To24_CauseOfDeath-ICD10/E00E88_Gender-Female"
    },
    {
      "name": "Mortality Event With Age = 15 - 24 Years, Cause of Death = G00-G98 (Diseases of The Nervous System), Gender = Female",
      "dcid": "dc/g/MortalityEvent_Age-Years15To24_CauseOfDeath-ICD10/G00G98_Gender-Female"
    },
    {
      "name": "Mortality Event With Age = 15 - 24 Years, Cause of Death = I00-I99 (Diseases of The Circulatory System), Gender = Female",
      "dcid": "dc/g/MortalityEvent_Age-Years15To24_CauseOfDeath-ICD10/I00I99_Gender-Female"
    },
    {
      "name": "Mortality Event With Age = 15 - 24 Years, Cause of Death = J00-J98 (Diseases of The Respiratory System), Gender = Female",
      "dcid": "dc/g/MortalityEvent_Age-Years15To24_CauseOfDeath-ICD10/J00J98_Gender-Female"
    },
    {
      "name": "Mortality Event With Age = 15 - 24 Years, Cause of Death = M00-M99 (Diseases of The Musculoskeletal System And Connective Tissue), Gender = Female",
      "dcid": "dc/g/MortalityEvent_Age-Years15To24_CauseOfDeath-ICD10/M00M99_Gender-Female"
    },
    {
      "name": "Mortality Event With Age = 15 - 24 Years, Cause of Death = R00-R99 (Symptoms, Signs And Abnormal Clinical And Laboratory Findings, Not Elsewhere Classified), Gender = Female",
      "dcid": "dc/g/MortalityEvent_Age-Years15To24_CauseOfDeath-ICD10/R00R99_Gender-Female"
    },
    {
      "name": "Mortality Event With Age = 15 - 24 Years, Cause of Death = V01-Y89 (External Causes of Morbidity And Mortality), Gender = Female",
      "dcid": "dc/g/MortalityEvent_Age-Years15To24_CauseOfDeath-ICD10/V01Y89_Gender-Female"
    },
    {
      "name": "Mortality Event With Age = 15 - 24 Years, Cause of Death, Gender = Female",
      "dcid": "dc/g/MortalityEvent_Age-Years15To24_CauseOfDeath_Gender-Female"
    },
    {
      "name": "Mortality Event With Age = 15 - 24 Years, Gender = Female, Race",
      "dcid": "dc/g/MortalityEvent_Age-Years15To24_Gender-Female_Race"
    },
    {
      "name": "Mortality Event With Age = 15 - 24 Years, Gender = Female, Race = American Indian And Alaska Native Alone",
      "dcid": "dc/g/MortalityEvent_Age-Years15To24_Gender-Female_Race-AmericanIndianAndAlaskaNativeAlone"
    },
    {
      "name": "Mortality Event With Age = 15 - 24 Years, Gender = Female, Race = Asian or Pacific Islander",
      "dcid": "dc/g/MortalityEvent_Age-Years15To24_Gender-Female_Race-AsianOrPacificIslander"
    },
    {
      "name": "Mortality Event With Age = 15 - 24 Years, Gender = Female, Race = Black or African American",
      "dcid": "dc/g/MortalityEvent_Age-Years15To24_Gender-Female_Race-BlackOrAfricanAmerican"
    },
    {
      "name": "Mortality Event With Age = 15 - 24 Years, Gender = Female, Race = White",
      "dcid": "dc/g/MortalityEvent_Age-Years15To24_Gender-Female_Race-White"
    },
    {
      "name": "Mortality Event With Age = 25 - 34 Years, Cause of Death = A00-B99 (Certain Infectious And Parasitic Diseases), Gender = Female",
      "dcid": "dc/g/MortalityEvent_Age-Years25To34_CauseOfDeath-ICD10/A00B99_Gender-Female"
    },
    {
      "name": "Mortality Event With Age = 25 - 34 Years, Cause of Death = C00-D48 (Neoplasms), Gender = Female",
      "dcid": "dc/g/MortalityEvent_Age-Years25To34_CauseOfDeath-ICD10/C00D48_Gender-Female"
    },
    {
      "name": "Mortality Event With Age = 25 - 34 Years, Cause of Death = E00-E88 (Endocrine, Nutritional And Metabolic Diseases), Gender = Female",
      "dcid": "dc/g/MortalityEvent_Age-Years25To34_CauseOfDeath-ICD10/E00E88_Gender-Female"
    },
    {
      "name": "Mortality Event With Age = 25 - 34 Years, Cause of Death = F01-F99 (Mental And Behavioural Disorders), Gender = Female",
      "dcid": "dc/g/MortalityEvent_Age-Years25To34_CauseOfDeath-ICD10/F01F99_Gender-Female"
    },
    {
      "name": "Mortality Event With Age = 25 - 34 Years, Cause of Death = G00-G98 (Diseases of The Nervous System), Gender = Female",
      "dcid": "dc/g/MortalityEvent_Age-Years25To34_CauseOfDeath-ICD10/G00G98_Gender-Female"
    },
    {
      "name": "Mortality Event With Age = 25 - 34 Years, Cause of Death = I00-I99 (Diseases of The Circulatory System), Gender = Female",
      "dcid": "dc/g/MortalityEvent_Age-Years25To34_CauseOfDeath-ICD10/I00I99_Gender-Female"
    },
    {
      "name": "Mortality Event With Age = 25 - 34 Years, Cause of Death = J00-J98 (Diseases of The Respiratory System), Gender = Female",
      "dcid": "dc/g/MortalityEvent_Age-Years25To34_CauseOfDeath-ICD10/J00J98_Gender-Female"
    },
    {
      "name": "Mortality Event With Age = 25 - 34 Years, Cause of Death = K00-K92 (Diseases of The Digestive System), Gender = Female",
      "dcid": "dc/g/MortalityEvent_Age-Years25To34_CauseOfDeath-ICD10/K00K92_Gender-Female"
    },
    {
      "name": "Mortality Event With Age = 25 - 34 Years, Cause of Death = M00-M99 (Diseases of The Musculoskeletal System And Connective Tissue), Gender = Female",
      "dcid": "dc/g/MortalityEvent_Age-Years25To34_CauseOfDeath-ICD10/M00M99_Gender-Female"
    },
    {
      "name": "Mortality Event With Age = 25 - 34 Years, Cause of Death = N00-N98 (Diseases of The Genitourinary System), Gender = Female",
      "dcid": "dc/g/MortalityEvent_Age-Years25To34_CauseOfDeath-ICD10/N00N98_Gender-Female"
    },
    {
      "name": "Mortality Event With Age = 25 - 34 Years, Cause of Death = O00-O99 (Pregnancy, Childbirth And The Puerperium), Gender = Female",
      "dcid": "dc/g/MortalityEvent_Age-Years25To34_CauseOfDeath-ICD10/O00O99_Gender-Female"
    },
    {
      "name": "Mortality Event With Age = 25 - 34 Years, Cause of Death = Q00-Q99 (Congenital Malformations, Deformations And Chromosomal Abnormalities), Gender = Female",
      "dcid": "dc/g/MortalityEvent_Age-Years25To34_CauseOfDeath-ICD10/Q00Q99_Gender-Female"
    },
    {
      "name": "Mortality Event With Age = 25 - 34 Years, Cause of Death = R00-R99 (Symptoms, Signs And Abnormal Clinical And Laboratory Findings, Not Elsewhere Classified), Gender = Female",
      "dcid": "dc/g/MortalityEvent_Age-Years25To34_CauseOfDeath-ICD10/R00R99_Gender-Female"
    },
    {
      "name": "Mortality Event With Age = 25 - 34 Years, Cause of Death = U00-U99 (Codes for Special Purposes), Gender = Female",
      "dcid": "dc/g/MortalityEvent_Age-Years25To34_CauseOfDeath-ICD10/U00U99_Gender-Female"
    },
    {
      "name": "Mortality Event With Age = 25 - 34 Years, Cause of Death = V01-Y89 (External Causes of Morbidity And Mortality), Gender = Female",
      "dcid": "dc/g/MortalityEvent_Age-Years25To34_CauseOfDeath-ICD10/V01Y89_Gender-Female"
    },
    {
      "name": "Mortality Event With Age = 25 - 34 Years, Cause of Death, Gender = Female",
      "dcid": "dc/g/MortalityEvent_Age-Years25To34_CauseOfDeath_Gender-Female"
    },
    {
      "name": "Mortality Event With Age = 25 - 34 Years, Gender = Female, Race",
      "dcid": "dc/g/MortalityEvent_Age-Years25To34_Gender-Female_Race"
    },
    {
      "name": "Mortality Event With Age = 25 - 34 Years, Gender = Female, Race = American Indian And Alaska Native Alone",
      "dcid": "dc/g/MortalityEvent_Age-Years25To34_Gender-Female_Race-AmericanIndianAndAlaskaNativeAlone"
    },
    {
      "name": "Mortality Event With Age = 25 - 34 Years, Gender = Female, Race = Asian or Pacific Islander",
      "dcid": "dc/g/MortalityEvent_Age-Years25To34_Gender-Female_Race-AsianOrPacificIslander"
    },
    {
      "name": "Mortality Event With Age = 25 - 34 Years, Gender = Female, Race = Black or African American",
      "dcid": "dc/g/MortalityEvent_Age-Years25To34_Gender-Female_Race-BlackOrAfricanAmerican"
    },
    {
      "name": "Mortality Event With Age = 25 - 34 Years, Gender = Female, Race = White",
      "dcid": "dc/g/MortalityEvent_Age-Years25To34_Gender-Female_Race-White"
    },
    {
      "name": "Mortality Event With Age = 35 - 44 Years, Cause of Death = A00-B99 (Certain Infectious And Parasitic Diseases), Gender = Female",
      "dcid": "dc/g/MortalityEvent_Age-Years35To44_CauseOfDeath-ICD10/A00B99_Gender-Female"
    },
    {
      "name": "Mortality Event With Age = 35 - 44 Years, Cause of Death = C00-D48 (Neoplasms), Gender = Female",
      "dcid": "dc/g/MortalityEvent_Age-Years35To44_CauseOfDeath-ICD10/C00D48_Gender-Female"
    },
    {
      "name": "Mortality Event With Age = 35 - 44 Years, Cause of Death = D50-D89 (Diseases of The Blood And Blood-forming Organs And Certain Disorders Involving The Immune Mechanism), Gender = Female",
      "dcid": "dc/g/MortalityEvent_Age-Years35To44_CauseOfDeath-ICD10/D50D89_Gender-Female"
    },
    {
      "name": "Mortality Event With Age = 35 - 44 Years, Cause of Death = E00-E88 (Endocrine, Nutritional And Metabolic Diseases), Gender = Female",
      "dcid": "dc/g/MortalityEvent_Age-Years35To44_CauseOfDeath-ICD10/E00E88_Gender-Female"
    },
    {
      "name": "Mortality Event With Age = 35 - 44 Years, Cause of Death = F01-F99 (Mental And Behavioural Disorders), Gender = Female",
      "dcid": "dc/g/MortalityEvent_Age-Years35To44_CauseOfDeath-ICD10/F01F99_Gender-Female"
    },
    {
      "name": "Mortality Event With Age = 35 - 44 Years, Cause of Death = G00-G98 (Diseases of The Nervous System), Gender = Female",
      "dcid": "dc/g/MortalityEvent_Age-Years35To44_CauseOfDeath-ICD10/G00G98_Gender-Female"
    },
    {
      "name": "Mortality Event With Age = 35 - 44 Years, Cause of Death = I00-I99 (Diseases of The Circulatory System), Gender = Female",
      "dcid": "dc/g/MortalityEvent_Age-Years35To44_CauseOfDeath-ICD10/I00I99_Gender-Female"
    },
    {
      "name": "Mortality Event With Age = 35 - 44 Years, Cause of Death = J00-J98 (Diseases of The Respiratory System), Gender = Female",
      "dcid": "dc/g/MortalityEvent_Age-Years35To44_CauseOfDeath-ICD10/J00J98_Gender-Female"
    },
    {
      "name": "Mortality Event With Age = 35 - 44 Years, Cause of Death = K00-K92 (Diseases of The Digestive System), Gender = Female",
      "dcid": "dc/g/MortalityEvent_Age-Years35To44_CauseOfDeath-ICD10/K00K92_Gender-Female"
    },
    {
      "name": "Mortality Event With Age = 35 - 44 Years, Cause of Death = M00-M99 (Diseases of The Musculoskeletal System And Connective Tissue), Gender = Female",
      "dcid": "dc/g/MortalityEvent_Age-Years35To44_CauseOfDeath-ICD10/M00M99_Gender-Female"
    },
    {
      "name": "Mortality Event With Age = 35 - 44 Years, Cause of Death = N00-N98 (Diseases of The Genitourinary System), Gender = Female",
      "dcid": "dc/g/MortalityEvent_Age-Years35To44_CauseOfDeath-ICD10/N00N98_Gender-Female"
    },
    {
      "name": "Mortality Event With Age = 35 - 44 Years, Cause of Death = O00-O99 (Pregnancy, Childbirth And The Puerperium), Gender = Female",
      "dcid": "dc/g/MortalityEvent_Age-Years35To44_CauseOfDeath-ICD10/O00O99_Gender-Female"
    },
    {
      "name": "Mortality Event With Age = 35 - 44 Years, Cause of Death = Q00-Q99 (Congenital Malformations, Deformations And Chromosomal Abnormalities), Gender = Female",
      "dcid": "dc/g/MortalityEvent_Age-Years35To44_CauseOfDeath-ICD10/Q00Q99_Gender-Female"
    },
    {
      "name": "Mortality Event With Age = 35 - 44 Years, Cause of Death = R00-R99 (Symptoms, Signs And Abnormal Clinical And Laboratory Findings, Not Elsewhere Classified), Gender = Female",
      "dcid": "dc/g/MortalityEvent_Age-Years35To44_CauseOfDeath-ICD10/R00R99_Gender-Female"
    },
    {
      "name": "Mortality Event With Age = 35 - 44 Years, Cause of Death = U00-U99 (Codes for Special Purposes), Gender = Female",
      "dcid": "dc/g/MortalityEvent_Age-Years35To44_CauseOfDeath-ICD10/U00U99_Gender-Female"
    },
    {
      "name": "Mortality Event With Age = 35 - 44 Years, Cause of Death = V01-Y89 (External Causes of Morbidity And Mortality), Gender = Female",
      "dcid": "dc/g/MortalityEvent_Age-Years35To44_CauseOfDeath-ICD10/V01Y89_Gender-Female"
    },
    {
      "name": "Mortality Event With Age = 35 - 44 Years, Cause of Death, Gender = Female",
      "dcid": "dc/g/MortalityEvent_Age-Years35To44_CauseOfDeath_Gender-Female"
    },
    {
      "name": "Mortality Event With Age = 35 - 44 Years, Gender = Female, Race",
      "dcid": "dc/g/MortalityEvent_Age-Years35To44_Gender-Female_Race"
    },
    {
      "name": "Mortality Event With Age = 35 - 44 Years, Gender = Female, Race = American Indian And Alaska Native Alone",
      "dcid": "dc/g/MortalityEvent_Age-Years35To44_Gender-Female_Race-AmericanIndianAndAlaskaNativeAlone"
    },
    {
      "name": "Mortality Event With Age = 35 - 44 Years, Gender = Female, Race = Asian or Pacific Islander",
      "dcid": "dc/g/MortalityEvent_Age-Years35To44_Gender-Female_Race-AsianOrPacificIslander"
    },
    {
      "name": "Mortality Event With Age = 35 - 44 Years, Gender = Female, Race = Black or African American",
      "dcid": "dc/g/MortalityEvent_Age-Years35To44_Gender-Female_Race-BlackOrAfricanAmerican"
    },
    {
      "name": "Mortality Event With Age = 35 - 44 Years, Gender = Female, Race = White",
      "dcid": "dc/g/MortalityEvent_Age-Years35To44_Gender-Female_Race-White"
    },
    {
      "name": "Mortality Event With Age = 45 - 54 Years, Cause of Death = A00-B99 (Certain Infectious And Parasitic Diseases), Gender = Female",
      "dcid": "dc/g/MortalityEvent_Age-Years45To54_CauseOfDeath-ICD10/A00B99_Gender-Female"
    },
    {
      "name": "Mortality Event With Age = 45 - 54 Years, Cause of Death = C00-D48 (Neoplasms), Gender = Female",
      "dcid": "dc/g/MortalityEvent_Age-Years45To54_CauseOfDeath-ICD10/C00D48_Gender-Female"
    },
    {
      "name": "Mortality Event With Age = 45 - 54 Years, Cause of Death = D50-D89 (Diseases of The Blood And Blood-forming Organs And Certain Disorders Involving The Immune Mechanism), Gender = Female",
      "dcid": "dc/g/MortalityEvent_Age-Years45To54_CauseOfDeath-ICD10/D50D89_Gender-Female"
    },
    {
      "name": "Mortality Event With Age = 45 - 54 Years, Cause of Death = E00-E88 (Endocrine, Nutritional And Metabolic Diseases), Gender = Female",
      "dcid": "dc/g/MortalityEvent_Age-Years45To54_CauseOfDeath-ICD10/E00E88_Gender-Female"
    },
    {
      "name": "Mortality Event With Age = 45 - 54 Years, Cause of Death = F01-F99 (Mental And Behavioural Disorders), Gender = Female",
      "dcid": "dc/g/MortalityEvent_Age-Years45To54_CauseOfDeath-ICD10/F01F99_Gender-Female"
    },
    {
      "name": "Mortality Event With Age = 45 - 54 Years, Cause of Death = G00-G98 (Diseases of The Nervous System), Gender = Female",
      "dcid": "dc/g/MortalityEvent_Age-Years45To54_CauseOfDeath-ICD10/G00G98_Gender-Female"
    },
    {
      "name": "Mortality Event With Age = 45 - 54 Years, Cause of Death = I00-I99 (Diseases of The Circulatory System), Gender = Female",
      "dcid": "dc/g/MortalityEvent_Age-Years45To54_CauseOfDeath-ICD10/I00I99_Gender-Female"
    },
    {
      "name": "Mortality Event With Age = 45 - 54 Years, Cause of Death = J00-J98 (Diseases of The Respiratory System), Gender = Female",
      "dcid": "dc/g/MortalityEvent_Age-Years45To54_CauseOfDeath-ICD10/J00J98_Gender-Female"
    },
    {
      "name": "Mortality Event With Age = 45 - 54 Years, Cause of Death = K00-K92 (Diseases of The Digestive System), Gender = Female",
      "dcid": "dc/g/MortalityEvent_Age-Years45To54_CauseOfDeath-ICD10/K00K92_Gender-Female"
    },
    {
      "name": "Mortality Event With Age = 45 - 54 Years, Cause of Death = M00-M99 (Diseases of The Musculoskeletal System And Connective Tissue), Gender = Female",
      "dcid": "dc/g/MortalityEvent_Age-Years45To54_CauseOfDeath-ICD10/M00M99_Gender-Female"
    },
    {
      "name": "Mortality Event With Age = 45 - 54 Years, Cause of Death = N00-N98 (Diseases of The Genitourinary System), Gender = Female",
      "dcid": "dc/g/MortalityEvent_Age-Years45To54_CauseOfDeath-ICD10/N00N98_Gender-Female"
    },
    {
      "name": "Mortality Event With Age = 45 - 54 Years, Cause of Death = O00-O99 (Pregnancy, Childbirth And The Puerperium), Gender = Female",
      "dcid": "dc/g/MortalityEvent_Age-Years45To54_CauseOfDeath-ICD10/O00O99_Gender-Female"
    },
    {
      "name": "Mortality Event With Age = 45 - 54 Years, Cause of Death = Q00-Q99 (Congenital Malformations, Deformations And Chromosomal Abnormalities), Gender = Female",
      "dcid": "dc/g/MortalityEvent_Age-Years45To54_CauseOfDeath-ICD10/Q00Q99_Gender-Female"
    },
    {
      "name": "Mortality Event With Age = 45 - 54 Years, Cause of Death = R00-R99 (Symptoms, Signs And Abnormal Clinical And Laboratory Findings, Not Elsewhere Classified), Gender = Female",
      "dcid": "dc/g/MortalityEvent_Age-Years45To54_CauseOfDeath-ICD10/R00R99_Gender-Female"
    },
    {
      "name": "Mortality Event With Age = 45 - 54 Years, Cause of Death = U00-U99 (Codes for Special Purposes), Gender = Female",
      "dcid": "dc/g/MortalityEvent_Age-Years45To54_CauseOfDeath-ICD10/U00U99_Gender-Female"
    },
    {
      "name": "Mortality Event With Age = 45 - 54 Years, Cause of Death = V01-Y89 (External Causes of Morbidity And Mortality), Gender = Female",
      "dcid": "dc/g/MortalityEvent_Age-Years45To54_CauseOfDeath-ICD10/V01Y89_Gender-Female"
    },
    {
      "name": "Mortality Event With Age = 45 - 54 Years, Cause of Death, Gender = Female",
      "dcid": "dc/g/MortalityEvent_Age-Years45To54_CauseOfDeath_Gender-Female"
    },
    {
      "name": "Mortality Event With Age = 45 - 54 Years, Gender = Female, Race",
      "dcid": "dc/g/MortalityEvent_Age-Years45To54_Gender-Female_Race"
    },
    {
      "name": "Mortality Event With Age = 45 - 54 Years, Gender = Female, Race = American Indian And Alaska Native Alone",
      "dcid": "dc/g/MortalityEvent_Age-Years45To54_Gender-Female_Race-AmericanIndianAndAlaskaNativeAlone"
    },
    {
      "name": "Mortality Event With Age = 45 - 54 Years, Gender = Female, Race = Asian or Pacific Islander",
      "dcid": "dc/g/MortalityEvent_Age-Years45To54_Gender-Female_Race-AsianOrPacificIslander"
    },
    {
      "name": "Mortality Event With Age = 45 - 54 Years, Gender = Female, Race = Black or African American",
      "dcid": "dc/g/MortalityEvent_Age-Years45To54_Gender-Female_Race-BlackOrAfricanAmerican"
    },
    {
      "name": "Mortality Event With Age = 45 - 54 Years, Gender = Female, Race = White",
      "dcid": "dc/g/MortalityEvent_Age-Years45To54_Gender-Female_Race-White"
    },
    {
      "name": "Mortality Event With Age = 5 - 14 Years, Cause of Death = C00-D48 (Neoplasms), Gender = Female",
      "dcid": "dc/g/MortalityEvent_Age-Years5To14_CauseOfDeath-ICD10/C00D48_Gender-Female"
    },
    {
      "name": "Mortality Event With Age = 5 - 14 Years, Cause of Death = G00-G98 (Diseases of The Nervous System), Gender = Female",
      "dcid": "dc/g/MortalityEvent_Age-Years5To14_CauseOfDeath-ICD10/G00G98_Gender-Female"
    },
    {
      "name": "Mortality Event With Age = 5 - 14 Years, Cause of Death = I00-I99 (Diseases of The Circulatory System), Gender = Female",
      "dcid": "dc/g/MortalityEvent_Age-Years5To14_CauseOfDeath-ICD10/I00I99_Gender-Female"
    },
    {
      "name": "Mortality Event With Age = 5 - 14 Years, Cause of Death = Q00-Q99 (Congenital Malformations, Deformations And Chromosomal Abnormalities), Gender = Female",
      "dcid": "dc/g/MortalityEvent_Age-Years5To14_CauseOfDeath-ICD10/Q00Q99_Gender-Female"
    },
    {
      "name": "Mortality Event With Age = 5 - 14 Years, Cause of Death = V01-Y89 (External Causes of Morbidity And Mortality), Gender = Female",
      "dcid": "dc/g/MortalityEvent_Age-Years5To14_CauseOfDeath-ICD10/V01Y89_Gender-Female"
    },
    {
      "name": "Mortality Event With Age = 5 - 14 Years, Cause of Death, Gender = Female",
      "dcid": "dc/g/MortalityEvent_Age-Years5To14_CauseOfDeath_Gender-Female"
    },
    {
      "name": "Mortality Event With Age = 5 - 14 Years, Gender = Female, Race",
      "dcid": "dc/g/MortalityEvent_Age-Years5To14_Gender-Female_Race"
    },
    {
      "name": "Mortality Event With Age = 5 - 14 Years, Gender = Female, Race = Asian or Pacific Islander",
      "dcid": "dc/g/MortalityEvent_Age-Years5To14_Gender-Female_Race-AsianOrPacificIslander"
    },
    {
      "name": "Mortality Event With Age = 5 - 14 Years, Gender = Female, Race = Black or African American",
      "dcid": "dc/g/MortalityEvent_Age-Years5To14_Gender-Female_Race-BlackOrAfricanAmerican"
    },
    {
      "name": "Mortality Event With Age = 5 - 14 Years, Gender = Female, Race = White",
      "dcid": "dc/g/MortalityEvent_Age-Years5To14_Gender-Female_Race-White"
    },
    {
      "name": "Mortality Event With Age = 55 - 64 Years, Cause of Death = A00-B99 (Certain Infectious And Parasitic Diseases), Gender = Female",
      "dcid": "dc/g/MortalityEvent_Age-Years55To64_CauseOfDeath-ICD10/A00B99_Gender-Female"
    },
    {
      "name": "Mortality Event With Age = 55 - 64 Years, Cause of Death = C00-D48 (Neoplasms), Gender = Female",
      "dcid": "dc/g/MortalityEvent_Age-Years55To64_CauseOfDeath-ICD10/C00D48_Gender-Female"
    },
    {
      "name": "Mortality Event With Age = 55 - 64 Years, Cause of Death = D50-D89 (Diseases of The Blood And Blood-forming Organs And Certain Disorders Involving The Immune Mechanism), Gender = Female",
      "dcid": "dc/g/MortalityEvent_Age-Years55To64_CauseOfDeath-ICD10/D50D89_Gender-Female"
    },
    {
      "name": "Mortality Event With Age = 55 - 64 Years, Cause of Death = E00-E88 (Endocrine, Nutritional And Metabolic Diseases), Gender = Female",
      "dcid": "dc/g/MortalityEvent_Age-Years55To64_CauseOfDeath-ICD10/E00E88_Gender-Female"
    },
    {
      "name": "Mortality Event With Age = 55 - 64 Years, Cause of Death = F01-F99 (Mental And Behavioural Disorders), Gender = Female",
      "dcid": "dc/g/MortalityEvent_Age-Years55To64_CauseOfDeath-ICD10/F01F99_Gender-Female"
    },
    {
      "name": "Mortality Event With Age = 55 - 64 Years, Cause of Death = G00-G98 (Diseases of The Nervous System), Gender = Female",
      "dcid": "dc/g/MortalityEvent_Age-Years55To64_CauseOfDeath-ICD10/G00G98_Gender-Female"
    },
    {
      "name": "Mortality Event With Age = 55 - 64 Years, Cause of Death = I00-I99 (Diseases of The Circulatory System), Gender = Female",
      "dcid": "dc/g/MortalityEvent_Age-Years55To64_CauseOfDeath-ICD10/I00I99_Gender-Female"
    },
    {
      "name": "Mortality Event With Age = 55 - 64 Years, Cause of Death = J00-J98 (Diseases of The Respiratory System), Gender = Female",
      "dcid": "dc/g/MortalityEvent_Age-Years55To64_CauseOfDeath-ICD10/J00J98_Gender-Female"
    },
    {
      "name": "Mortality Event With Age = 55 - 64 Years, Cause of Death = K00-K92 (Diseases of The Digestive System), Gender = Female",
      "dcid": "dc/g/MortalityEvent_Age-Years55To64_CauseOfDeath-ICD10/K00K92_Gender-Female"
    },
    {
      "name": "Mortality Event With Age = 55 - 64 Years, Cause of Death = M00-M99 (Diseases of The Musculoskeletal System And Connective Tissue), Gender = Female",
      "dcid": "dc/g/MortalityEvent_Age-Years55To64_CauseOfDeath-ICD10/M00M99_Gender-Female"
    },
    {
      "name": "Mortality Event With Age = 55 - 64 Years, Cause of Death = N00-N98 (Diseases of The Genitourinary System), Gender = Female",
      "dcid": "dc/g/MortalityEvent_Age-Years55To64_CauseOfDeath-ICD10/N00N98_Gender-Female"
    },
    {
      "name": "Mortality Event With Age = 55 - 64 Years, Cause of Death = Q00-Q99 (Congenital Malformations, Deformations And Chromosomal Abnormalities), Gender = Female",
      "dcid": "dc/g/MortalityEvent_Age-Years55To64_CauseOfDeath-ICD10/Q00Q99_Gender-Female"
    },
    {
      "name": "Mortality Event With Age = 55 - 64 Years, Cause of Death = R00-R99 (Symptoms, Signs And Abnormal Clinical And Laboratory Findings, Not Elsewhere Classified), Gender = Female",
      "dcid": "dc/g/MortalityEvent_Age-Years55To64_CauseOfDeath-ICD10/R00R99_Gender-Female"
    },
    {
      "name": "Mortality Event With Age = 55 - 64 Years, Cause of Death = U00-U99 (Codes for Special Purposes), Gender = Female",
      "dcid": "dc/g/MortalityEvent_Age-Years55To64_CauseOfDeath-ICD10/U00U99_Gender-Female"
    },
    {
      "name": "Mortality Event With Age = 55 - 64 Years, Cause of Death = V01-Y89 (External Causes of Morbidity And Mortality), Gender = Female",
      "dcid": "dc/g/MortalityEvent_Age-Years55To64_CauseOfDeath-ICD10/V01Y89_Gender-Female"
    },
    {
      "name": "Mortality Event With Age = 55 - 64 Years, Cause of Death, Gender = Female",
      "dcid": "dc/g/MortalityEvent_Age-Years55To64_CauseOfDeath_Gender-Female"
    },
    {
      "name": "Mortality Event With Age = 55 - 64 Years, Gender = Female, Race",
      "dcid": "dc/g/MortalityEvent_Age-Years55To64_Gender-Female_Race"
    },
    {
      "name": "Mortality Event With Age = 55 - 64 Years, Gender = Female, Race = American Indian And Alaska Native Alone",
      "dcid": "dc/g/MortalityEvent_Age-Years55To64_Gender-Female_Race-AmericanIndianAndAlaskaNativeAlone"
    },
    {
      "name": "Mortality Event With Age = 55 - 64 Years, Gender = Female, Race = Asian or Pacific Islander",
      "dcid": "dc/g/MortalityEvent_Age-Years55To64_Gender-Female_Race-AsianOrPacificIslander"
    },
    {
      "name": "Mortality Event With Age = 55 - 64 Years, Gender = Female, Race = Black or African American",
      "dcid": "dc/g/MortalityEvent_Age-Years55To64_Gender-Female_Race-BlackOrAfricanAmerican"
    },
    {
      "name": "Mortality Event With Age = 55 - 64 Years, Gender = Female, Race = White",
      "dcid": "dc/g/MortalityEvent_Age-Years55To64_Gender-Female_Race-White"
    },
    {
      "name": "Mortality Event With Age = 65 - 74 Years, Cause of Death = A00-B99 (Certain Infectious And Parasitic Diseases), Gender = Female",
      "dcid": "dc/g/MortalityEvent_Age-Years65To74_CauseOfDeath-ICD10/A00B99_Gender-Female"
    },
    {
      "name": "Mortality Event With Age = 65 - 74 Years, Cause of Death = C00-D48 (Neoplasms), Gender = Female",
      "dcid": "dc/g/MortalityEvent_Age-Years65To74_CauseOfDeath-ICD10/C00D48_Gender-Female"
    },
    {
      "name": "Mortality Event With Age = 65 - 74 Years, Cause of Death = D50-D89 (Diseases of The Blood And Blood-forming Organs And Certain Disorders Involving The Immune Mechanism), Gender = Female",
      "dcid": "dc/g/MortalityEvent_Age-Years65To74_CauseOfDeath-ICD10/D50D89_Gender-Female"
    },
    {
      "name": "Mortality Event With Age = 65 - 74 Years, Cause of Death = E00-E88 (Endocrine, Nutritional And Metabolic Diseases), Gender = Female",
      "dcid": "dc/g/MortalityEvent_Age-Years65To74_CauseOfDeath-ICD10/E00E88_Gender-Female"
    },
    {
      "name": "Mortality Event With Age = 65 - 74 Years, Cause of Death = F01-F99 (Mental And Behavioural Disorders), Gender = Female",
      "dcid": "dc/g/MortalityEvent_Age-Years65To74_CauseOfDeath-ICD10/F01F99_Gender-Female"
    },
    {
      "name": "Mortality Event With Age = 65 - 74 Years, Cause of Death = G00-G98 (Diseases of The Nervous System), Gender = Female",
      "dcid": "dc/g/MortalityEvent_Age-Years65To74_CauseOfDeath-ICD10/G00G98_Gender-Female"
    },
    {
      "name": "Mortality Event With Age = 65 - 74 Years, Cause of Death = I00-I99 (Diseases of The Circulatory System), Gender = Female",
      "dcid": "dc/g/MortalityEvent_Age-Years65To74_CauseOfDeath-ICD10/I00I99_Gender-Female"
    },
    {
      "name": "Mortality Event With Age = 65 - 74 Years, Cause of Death = J00-J98 (Diseases of The Respiratory System), Gender = Female",
      "dcid": "dc/g/MortalityEvent_Age-Years65To74_CauseOfDeath-ICD10/J00J98_Gender-Female"
    },
    {
      "name": "Mortality Event With Age = 65 - 74 Years, Cause of Death = K00-K92 (Diseases of The Digestive System), Gender = Female",
      "dcid": "dc/g/MortalityEvent_Age-Years65To74_CauseOfDeath-ICD10/K00K92_Gender-Female"
    },
    {
      "name": "Mortality Event With Age = 65 - 74 Years, Cause of Death = L00-L98 (Diseases of The Skin And Subcutaneous Tissue), Gender = Female",
      "dcid": "dc/g/MortalityEvent_Age-Years65To74_CauseOfDeath-ICD10/L00L98_Gender-Female"
    },
    {
      "name": "Mortality Event With Age = 65 - 74 Years, Cause of Death = M00-M99 (Diseases of The Musculoskeletal System And Connective Tissue), Gender = Female",
      "dcid": "dc/g/MortalityEvent_Age-Years65To74_CauseOfDeath-ICD10/M00M99_Gender-Female"
    },
    {
      "name": "Mortality Event With Age = 65 - 74 Years, Cause of Death = N00-N98 (Diseases of The Genitourinary System), Gender = Female",
      "dcid": "dc/g/MortalityEvent_Age-Years65To74_CauseOfDeath-ICD10/N00N98_Gender-Female"
    },
    {
      "name": "Mortality Event With Age = 65 - 74 Years, Cause of Death = R00-R99 (Symptoms, Signs And Abnormal Clinical And Laboratory Findings, Not Elsewhere Classified), Gender = Female",
      "dcid": "dc/g/MortalityEvent_Age-Years65To74_CauseOfDeath-ICD10/R00R99_Gender-Female"
    },
    {
      "name": "Mortality Event With Age = 65 - 74 Years, Cause of Death = V01-Y89 (External Causes of Morbidity And Mortality), Gender = Female",
      "dcid": "dc/g/MortalityEvent_Age-Years65To74_CauseOfDeath-ICD10/V01Y89_Gender-Female"
    },
    {
      "name": "Mortality Event With Age = 65 - 74 Years, Cause of Death, Gender = Female",
      "dcid": "dc/g/MortalityEvent_Age-Years65To74_CauseOfDeath_Gender-Female"
    },
    {
      "name": "Mortality Event With Age = 65 - 74 Years, Gender = Female, Race",
      "dcid": "dc/g/MortalityEvent_Age-Years65To74_Gender-Female_Race"
    },
    {
      "name": "Mortality Event With Age = 65 - 74 Years, Gender = Female, Race = American Indian And Alaska Native Alone",
      "dcid": "dc/g/MortalityEvent_Age-Years65To74_Gender-Female_Race-AmericanIndianAndAlaskaNativeAlone"
    },
    {
      "name": "Mortality Event With Age = 65 - 74 Years, Gender = Female, Race = Asian or Pacific Islander",
      "dcid": "dc/g/MortalityEvent_Age-Years65To74_Gender-Female_Race-AsianOrPacificIslander"
    },
    {
      "name": "Mortality Event With Age = 65 - 74 Years, Gender = Female, Race = Black or African American",
      "dcid": "dc/g/MortalityEvent_Age-Years65To74_Gender-Female_Race-BlackOrAfricanAmerican"
    },
    {
      "name": "Mortality Event With Age = 65 - 74 Years, Gender = Female, Race = White",
      "dcid": "dc/g/MortalityEvent_Age-Years65To74_Gender-Female_Race-White"
    },
    {
      "name": "Mortality Event With Age = 75 - 84 Years, Cause of Death = A00-B99 (Certain Infectious And Parasitic Diseases), Gender = Female",
      "dcid": "dc/g/MortalityEvent_Age-Years75To84_CauseOfDeath-ICD10/A00B99_Gender-Female"
    },
    {
      "name": "Mortality Event With Age = 75 - 84 Years, Cause of Death = C00-D48 (Neoplasms), Gender = Female",
      "dcid": "dc/g/MortalityEvent_Age-Years75To84_CauseOfDeath-ICD10/C00D48_Gender-Female"
    },
    {
      "name": "Mortality Event With Age = 75 - 84 Years, Cause of Death = D50-D89 (Diseases of The Blood And Blood-forming Organs And Certain Disorders Involving The Immune Mechanism), Gender = Female",
      "dcid": "dc/g/MortalityEvent_Age-Years75To84_CauseOfDeath-ICD10/D50D89_Gender-Female"
    },
    {
      "name": "Mortality Event With Age = 75 - 84 Years, Cause of Death = E00-E88 (Endocrine, Nutritional And Metabolic Diseases), Gender = Female",
      "dcid": "dc/g/MortalityEvent_Age-Years75To84_CauseOfDeath-ICD10/E00E88_Gender-Female"
    },
    {
      "name": "Mortality Event With Age = 75 - 84 Years, Cause of Death = F01-F99 (Mental And Behavioural Disorders), Gender = Female",
      "dcid": "dc/g/MortalityEvent_Age-Years75To84_CauseOfDeath-ICD10/F01F99_Gender-Female"
    },
    {
      "name": "Mortality Event With Age = 75 - 84 Years, Cause of Death = G00-G98 (Diseases of The Nervous System), Gender = Female",
      "dcid": "dc/g/MortalityEvent_Age-Years75To84_CauseOfDeath-ICD10/G00G98_Gender-Female"
    },
    {
      "name": "Mortality Event With Age = 75 - 84 Years, Cause of Death = I00-I99 (Diseases of The Circulatory System), Gender = Female",
      "dcid": "dc/g/MortalityEvent_Age-Years75To84_CauseOfDeath-ICD10/I00I99_Gender-Female"
    },
    {
      "name": "Mortality Event With Age = 75 - 84 Years, Cause of Death = J00-J98 (Diseases of The Respiratory System), Gender = Female",
      "dcid": "dc/g/MortalityEvent_Age-Years75To84_CauseOfDeath-ICD10/J00J98_Gender-Female"
    },
    {
      "name": "Mortality Event With Age = 75 - 84 Years, Cause of Death = K00-K92 (Diseases of The Digestive System), Gender = Female",
      "dcid": "dc/g/MortalityEvent_Age-Years75To84_CauseOfDeath-ICD10/K00K92_Gender-Female"
    },
    {
      "name": "Mortality Event With Age = 75 - 84 Years, Cause of Death = L00-L98 (Diseases of The Skin And Subcutaneous Tissue), Gender = Female",
      "dcid": "dc/g/MortalityEvent_Age-Years75To84_CauseOfDeath-ICD10/L00L98_Gender-Female"
    },
    {
      "name": "Mortality Event With Age = 75 - 84 Years, Cause of Death = M00-M99 (Diseases of The Musculoskeletal System And Connective Tissue), Gender = Female",
      "dcid": "dc/g/MortalityEvent_Age-Years75To84_CauseOfDeath-ICD10/M00M99_Gender-Female"
    },
    {
      "name": "Mortality Event With Age = 75 - 84 Years, Cause of Death = N00-N98 (Diseases of The Genitourinary System), Gender = Female",
      "dcid": "dc/g/MortalityEvent_Age-Years75To84_CauseOfDeath-ICD10/N00N98_Gender-Female"
    },
    {
      "name": "Mortality Event With Age = 75 - 84 Years, Cause of Death = Q00-Q99 (Congenital Malformations, Deformations And Chromosomal Abnormalities), Gender = Female",
      "dcid": "dc/g/MortalityEvent_Age-Years75To84_CauseOfDeath-ICD10/Q00Q99_Gender-Female"
    },
    {
      "name": "Mortality Event With Age = 75 - 84 Years, Cause of Death = R00-R99 (Symptoms, Signs And Abnormal Clinical And Laboratory Findings, Not Elsewhere Classified), Gender = Female",
      "dcid": "dc/g/MortalityEvent_Age-Years75To84_CauseOfDeath-ICD10/R00R99_Gender-Female"
    },
    {
      "name": "Mortality Event With Age = 75 - 84 Years, Cause of Death = V01-Y89 (External Causes of Morbidity And Mortality), Gender = Female",
      "dcid": "dc/g/MortalityEvent_Age-Years75To84_CauseOfDeath-ICD10/V01Y89_Gender-Female"
    },
    {
      "name": "Mortality Event With Age = 75 - 84 Years, Cause of Death, Gender = Female",
      "dcid": "dc/g/MortalityEvent_Age-Years75To84_CauseOfDeath_Gender-Female"
    },
    {
      "name": "Mortality Event With Age = 75 - 84 Years, Gender = Female, Race",
      "dcid": "dc/g/MortalityEvent_Age-Years75To84_Gender-Female_Race"
    },
    {
      "name": "Mortality Event With Age = 75 - 84 Years, Gender = Female, Race = American Indian And Alaska Native Alone",
      "dcid": "dc/g/MortalityEvent_Age-Years75To84_Gender-Female_Race-AmericanIndianAndAlaskaNativeAlone"
    },
    {
      "name": "Mortality Event With Age = 75 - 84 Years, Gender = Female, Race = Asian or Pacific Islander",
      "dcid": "dc/g/MortalityEvent_Age-Years75To84_Gender-Female_Race-AsianOrPacificIslander"
    },
    {
      "name": "Mortality Event With Age = 75 - 84 Years, Gender = Female, Race = Black or African American",
      "dcid": "dc/g/MortalityEvent_Age-Years75To84_Gender-Female_Race-BlackOrAfricanAmerican"
    },
    {
      "name": "Mortality Event With Age = 75 - 84 Years, Gender = Female, Race = White",
      "dcid": "dc/g/MortalityEvent_Age-Years75To84_Gender-Female_Race-White"
    },
    {
      "name": "Mortality Event With Age = Age Not Stated, Cause of Death = R00-R99 (Symptoms, Signs And Abnormal Clinical And Laboratory Findings, Not Elsewhere Classified), Gender = Female",
      "dcid": "dc/g/MortalityEvent_Age-AgeNotStated_CauseOfDeath-ICD10/R00R99_Gender-Female"
    },
    {
      "name": "Mortality Event With Age = Age Not Stated, Cause of Death, Gender = Female",
      "dcid": "dc/g/MortalityEvent_Age-AgeNotStated_CauseOfDeath_Gender-Female"
    },
    {
      "name": "Mortality Event With Age = Age Not Stated, Gender = Female, Race",
      "dcid": "dc/g/MortalityEvent_Age-AgeNotStated_Gender-Female_Race"
    },
    {
      "name": "Mortality Event With Age = Age Not Stated, Gender = Female, Race = White",
      "dcid": "dc/g/MortalityEvent_Age-AgeNotStated_Gender-Female_Race-White"
    },
    {
      "name": "Mortality Event With Age = Years 85, Cause of Death = A00-B99 (Certain Infectious And Parasitic Diseases), Gender = Female",
      "dcid": "dc/g/MortalityEvent_Age-Years85_CauseOfDeath-ICD10/A00B99_Gender-Female"
    },
    {
      "name": "Mortality Event With Age = Years 85, Cause of Death = C00-D48 (Neoplasms), Gender = Female",
      "dcid": "dc/g/MortalityEvent_Age-Years85_CauseOfDeath-ICD10/C00D48_Gender-Female"
    },
    {
      "name": "Mortality Event With Age = Years 85, Cause of Death = D50-D89 (Diseases of The Blood And Blood-forming Organs And Certain Disorders Involving The Immune Mechanism), Gender = Female",
      "dcid": "dc/g/MortalityEvent_Age-Years85_CauseOfDeath-ICD10/D50D89_Gender-Female"
    },
    {
      "name": "Mortality Event With Age = Years 85, Cause of Death = E00-E88 (Endocrine, Nutritional And Metabolic Diseases), Gender = Female",
      "dcid": "dc/g/MortalityEvent_Age-Years85_CauseOfDeath-ICD10/E00E88_Gender-Female"
    },
    {
      "name": "Mortality Event With Age = Years 85, Cause of Death = F01-F99 (Mental And Behavioural Disorders), Gender = Female",
      "dcid": "dc/g/MortalityEvent_Age-Years85_CauseOfDeath-ICD10/F01F99_Gender-Female"
    },
    {
      "name": "Mortality Event With Age = Years 85, Cause of Death = G00-G98 (Diseases of The Nervous System), Gender = Female",
      "dcid": "dc/g/MortalityEvent_Age-Years85_CauseOfDeath-ICD10/G00G98_Gender-Female"
    },
    {
      "name": "Mortality Event With Age = Years 85, Cause of Death = I00-I99 (Diseases of The Circulatory System), Gender = Female",
      "dcid": "dc/g/MortalityEvent_Age-Years85_CauseOfDeath-ICD10/I00I99_Gender-Female"
    },
    {
      "name": "Mortality Event With Age = Years 85, Cause of Death = J00-J98 (Diseases of The Respiratory System), Gender = Female",
      "dcid": "dc/g/MortalityEvent_Age-Years85_CauseOfDeath-ICD10/J00J98_Gender-Female"
    },
    {
      "name": "Mortality Event With Age = Years 85, Cause of Death = K00-K92 (Diseases of The Digestive System), Gender = Female",
      "dcid": "dc/g/MortalityEvent_Age-Years85_CauseOfDeath-ICD10/K00K92_Gender-Female"
    },
    {
      "name": "Mortality Event With Age = Years 85, Cause of Death = L00-L98 (Diseases of The Skin And Subcutaneous Tissue), Gender = Female",
      "dcid": "dc/g/MortalityEvent_Age-Years85_CauseOfDeath-ICD10/L00L98_Gender-Female"
    },
    {
      "name": "Mortality Event With Age = Years 85, Cause of Death = M00-M99 (Diseases of The Musculoskeletal System And Connective Tissue), Gender = Female",
      "dcid": "dc/g/MortalityEvent_Age-Years85_CauseOfDeath-ICD10/M00M99_Gender-Female"
    },
    {
      "name": "Mortality Event With Age = Years 85, Cause of Death = N00-N98 (Diseases of The Genitourinary System), Gender = Female",
      "dcid": "dc/g/MortalityEvent_Age-Years85_CauseOfDeath-ICD10/N00N98_Gender-Female"
    },
    {
      "name": "Mortality Event With Age = Years 85, Cause of Death = R00-R99 (Symptoms, Signs And Abnormal Clinical And Laboratory Findings, Not Elsewhere Classified), Gender = Female",
      "dcid": "dc/g/MortalityEvent_Age-Years85_CauseOfDeath-ICD10/R00R99_Gender-Female"
    },
    {
      "name": "Mortality Event With Age = Years 85, Cause of Death = V01-Y89 (External Causes of Morbidity And Mortality), Gender = Female",
      "dcid": "dc/g/MortalityEvent_Age-Years85_CauseOfDeath-ICD10/V01Y89_Gender-Female"
    },
    {
      "name": "Mortality Event With Age = Years 85, Cause of Death, Gender = Female",
      "dcid": "dc/g/MortalityEvent_Age-Years85_CauseOfDeath_Gender-Female"
    },
    {
      "name": "Mortality Event With Age = Years 85, Gender = Female, Race",
      "dcid": "dc/g/MortalityEvent_Age-Years85_Gender-Female_Race"
    },
    {
      "name": "Mortality Event With Age = Years 85, Gender = Female, Race = American Indian And Alaska Native Alone",
      "dcid": "dc/g/MortalityEvent_Age-Years85_Gender-Female_Race-AmericanIndianAndAlaskaNativeAlone"
    },
    {
      "name": "Mortality Event With Age = Years 85, Gender = Female, Race = Asian or Pacific Islander",
      "dcid": "dc/g/MortalityEvent_Age-Years85_Gender-Female_Race-AsianOrPacificIslander"
    },
    {
      "name": "Mortality Event With Age = Years 85, Gender = Female, Race = Black or African American",
      "dcid": "dc/g/MortalityEvent_Age-Years85_Gender-Female_Race-BlackOrAfricanAmerican"
    },
    {
      "name": "Mortality Event With Age = Years 85, Gender = Female, Race = White",
      "dcid": "dc/g/MortalityEvent_Age-Years85_Gender-Female_Race-White"
    },
    {
      "name": "Mortality Event With Age, Cause of Death = A00-B99 (Certain Infectious And Parasitic Diseases), Gender = Female",
      "dcid": "dc/g/MortalityEvent_Age_CauseOfDeath-ICD10/A00B99_Gender-Female"
    },
    {
      "name": "Mortality Event With Age, Cause of Death = C00-D48 (Neoplasms), Gender = Female",
      "dcid": "dc/g/MortalityEvent_Age_CauseOfDeath-ICD10/C00D48_Gender-Female"
    },
    {
      "name": "Mortality Event With Age, Cause of Death = D50-D89 (Diseases of The Blood And Blood-forming Organs And Certain Disorders Involving The Immune Mechanism), Gender = Female",
      "dcid": "dc/g/MortalityEvent_Age_CauseOfDeath-ICD10/D50D89_Gender-Female"
    },
    {
      "name": "Mortality Event With Age, Cause of Death = E00-E88 (Endocrine, Nutritional And Metabolic Diseases), Gender = Female",
      "dcid": "dc/g/MortalityEvent_Age_CauseOfDeath-ICD10/E00E88_Gender-Female"
    },
    {
      "name": "Mortality Event With Age, Cause of Death = F01-F99 (Mental And Behavioural Disorders), Gender = Female",
      "dcid": "dc/g/MortalityEvent_Age_CauseOfDeath-ICD10/F01F99_Gender-Female"
    },
    {
      "name": "Mortality Event With Age, Cause of Death = G00-G98 (Diseases of The Nervous System), Gender = Female",
      "dcid": "dc/g/MortalityEvent_Age_CauseOfDeath-ICD10/G00G98_Gender-Female"
    },
    {
      "name": "Mortality Event With Age, Cause of Death = I00-I99 (Diseases of The Circulatory System), Gender = Female",
      "dcid": "dc/g/MortalityEvent_Age_CauseOfDeath-ICD10/I00I99_Gender-Female"
    },
    {
      "name": "Mortality Event With Age, Cause of Death = J00-J98 (Diseases of The Respiratory System), Gender = Female",
      "dcid": "dc/g/MortalityEvent_Age_CauseOfDeath-ICD10/J00J98_Gender-Female"
    },
    {
      "name": "Mortality Event With Age, Cause of Death = K00-K92 (Diseases of The Digestive System), Gender = Female",
      "dcid": "dc/g/MortalityEvent_Age_CauseOfDeath-ICD10/K00K92_Gender-Female"
    },
    {
      "name": "Mortality Event With Age, Cause of Death = L00-L98 (Diseases of The Skin And Subcutaneous Tissue), Gender = Female",
      "dcid": "dc/g/MortalityEvent_Age_CauseOfDeath-ICD10/L00L98_Gender-Female"
    },
    {
      "name": "Mortality Event With Age, Cause of Death = M00-M99 (Diseases of The Musculoskeletal System And Connective Tissue), Gender = Female",
      "dcid": "dc/g/MortalityEvent_Age_CauseOfDeath-ICD10/M00M99_Gender-Female"
    },
    {
      "name": "Mortality Event With Age, Cause of Death = N00-N98 (Diseases of The Genitourinary System), Gender = Female",
      "dcid": "dc/g/MortalityEvent_Age_CauseOfDeath-ICD10/N00N98_Gender-Female"
    },
    {
      "name": "Mortality Event With Age, Cause of Death = O00-O99 (Pregnancy, Childbirth And The Puerperium), Gender = Female",
      "dcid": "dc/g/MortalityEvent_Age_CauseOfDeath-ICD10/O00O99_Gender-Female"
    },
    {
      "name": "Mortality Event With Age, Cause of Death = P00-P96 (Certain Conditions Originating in The Perinatal Period), Gender = Female",
      "dcid": "dc/g/MortalityEvent_Age_CauseOfDeath-ICD10/P00P96_Gender-Female"
    },
    {
      "name": "Mortality Event With Age, Cause of Death = Q00-Q99 (Congenital Malformations, Deformations And Chromosomal Abnormalities), Gender = Female",
      "dcid": "dc/g/MortalityEvent_Age_CauseOfDeath-ICD10/Q00Q99_Gender-Female"
    },
    {
      "name": "Mortality Event With Age, Cause of Death = R00-R99 (Symptoms, Signs And Abnormal Clinical And Laboratory Findings, Not Elsewhere Classified), Gender = Female",
      "dcid": "dc/g/MortalityEvent_Age_CauseOfDeath-ICD10/R00R99_Gender-Female"
    },
    {
      "name": "Mortality Event With Age, Cause of Death = U00-U99 (Codes for Special Purposes), Gender = Female",
      "dcid": "dc/g/MortalityEvent_Age_CauseOfDeath-ICD10/U00U99_Gender-Female"
    },
    {
      "name": "Mortality Event With Age, Cause of Death = V01-Y89 (External Causes of Morbidity And Mortality), Gender = Female",
      "dcid": "dc/g/MortalityEvent_Age_CauseOfDeath-ICD10/V01Y89_Gender-Female"
    },
    {
      "name": "Mortality Event With Age, Gender = Female, Race = American Indian And Alaska Native Alone",
      "dcid": "dc/g/MortalityEvent_Age_Gender-Female_Race-AmericanIndianAndAlaskaNativeAlone"
    },
    {
      "name": "Mortality Event With Age, Gender = Female, Race = Asian or Pacific Islander",
      "dcid": "dc/g/MortalityEvent_Age_Gender-Female_Race-AsianOrPacificIslander"
    },
    {
      "name": "Mortality Event With Age, Gender = Female, Race = Black or African American",
      "dcid": "dc/g/MortalityEvent_Age_Gender-Female_Race-BlackOrAfricanAmerican"
    },
    {
      "name": "Mortality Event With Age, Gender = Female, Race = White",
      "dcid": "dc/g/MortalityEvent_Age_Gender-Female_Race-White"
    },
    {
      "name": "Mortality Event With Cause of Death = A00-B99 (Certain Infectious And Parasitic Diseases), Gender = Female, Race",
      "dcid": "dc/g/MortalityEvent_CauseOfDeath-ICD10/A00B99_Gender-Female_Race"
    },
    {
      "name": "Mortality Event With Cause of Death = A00-B99 (Certain Infectious And Parasitic Diseases), Gender = Female, Race = American Indian And Alaska Native Alone",
      "dcid": "dc/g/MortalityEvent_CauseOfDeath-ICD10/A00B99_Gender-Female_Race-AmericanIndianAndAlaskaNativeAlone"
    },
    {
      "name": "Mortality Event With Cause of Death = A00-B99 (Certain Infectious And Parasitic Diseases), Gender = Female, Race = Asian or Pacific Islander",
      "dcid": "dc/g/MortalityEvent_CauseOfDeath-ICD10/A00B99_Gender-Female_Race-AsianOrPacificIslander"
    },
    {
      "name": "Mortality Event With Cause of Death = A00-B99 (Certain Infectious And Parasitic Diseases), Gender = Female, Race = Black or African American",
      "dcid": "dc/g/MortalityEvent_CauseOfDeath-ICD10/A00B99_Gender-Female_Race-BlackOrAfricanAmerican"
    },
    {
      "name": "Mortality Event With Cause of Death = A00-B99 (Certain Infectious And Parasitic Diseases), Gender = Female, Race = White",
      "dcid": "dc/g/MortalityEvent_CauseOfDeath-ICD10/A00B99_Gender-Female_Race-White"
    },
    {
      "name": "Mortality Event With Cause of Death = C00-D48 (Neoplasms), Gender = Female, Race",
      "dcid": "dc/g/MortalityEvent_CauseOfDeath-ICD10/C00D48_Gender-Female_Race"
    },
    {
      "name": "Mortality Event With Cause of Death = C00-D48 (Neoplasms), Gender = Female, Race = American Indian And Alaska Native Alone",
      "dcid": "dc/g/MortalityEvent_CauseOfDeath-ICD10/C00D48_Gender-Female_Race-AmericanIndianAndAlaskaNativeAlone"
    },
    {
      "name": "Mortality Event With Cause of Death = C00-D48 (Neoplasms), Gender = Female, Race = Asian or Pacific Islander",
      "dcid": "dc/g/MortalityEvent_CauseOfDeath-ICD10/C00D48_Gender-Female_Race-AsianOrPacificIslander"
    },
    {
      "name": "Mortality Event With Cause of Death = C00-D48 (Neoplasms), Gender = Female, Race = Black or African American",
      "dcid": "dc/g/MortalityEvent_CauseOfDeath-ICD10/C00D48_Gender-Female_Race-BlackOrAfricanAmerican"
    },
    {
      "name": "Mortality Event With Cause of Death = C00-D48 (Neoplasms), Gender = Female, Race = White",
      "dcid": "dc/g/MortalityEvent_CauseOfDeath-ICD10/C00D48_Gender-Female_Race-White"
    },
    {
      "name": "Mortality Event With Cause of Death = D50-D89 (Diseases of The Blood And Blood-forming Organs And Certain Disorders Involving The Immune Mechanism), Gender = Female, Race",
      "dcid": "dc/g/MortalityEvent_CauseOfDeath-ICD10/D50D89_Gender-Female_Race"
    },
    {
      "name": "Mortality Event With Cause of Death = D50-D89 (Diseases of The Blood And Blood-forming Organs And Certain Disorders Involving The Immune Mechanism), Gender = Female, Race = Asian or Pacific Islander",
      "dcid": "dc/g/MortalityEvent_CauseOfDeath-ICD10/D50D89_Gender-Female_Race-AsianOrPacificIslander"
    },
    {
      "name": "Mortality Event With Cause of Death = D50-D89 (Diseases of The Blood And Blood-forming Organs And Certain Disorders Involving The Immune Mechanism), Gender = Female, Race = Black or African American",
      "dcid": "dc/g/MortalityEvent_CauseOfDeath-ICD10/D50D89_Gender-Female_Race-BlackOrAfricanAmerican"
    },
    {
      "name": "Mortality Event With Cause of Death = D50-D89 (Diseases of The Blood And Blood-forming Organs And Certain Disorders Involving The Immune Mechanism), Gender = Female, Race = White",
      "dcid": "dc/g/MortalityEvent_CauseOfDeath-ICD10/D50D89_Gender-Female_Race-White"
    },
    {
      "name": "Mortality Event With Cause of Death = E00-E88 (Endocrine, Nutritional And Metabolic Diseases), Gender = Female, Race",
      "dcid": "dc/g/MortalityEvent_CauseOfDeath-ICD10/E00E88_Gender-Female_Race"
    },
    {
      "name": "Mortality Event With Cause of Death = E00-E88 (Endocrine, Nutritional And Metabolic Diseases), Gender = Female, Race = American Indian And Alaska Native Alone",
      "dcid": "dc/g/MortalityEvent_CauseOfDeath-ICD10/E00E88_Gender-Female_Race-AmericanIndianAndAlaskaNativeAlone"
    },
    {
      "name": "Mortality Event With Cause of Death = E00-E88 (Endocrine, Nutritional And Metabolic Diseases), Gender = Female, Race = Asian or Pacific Islander",
      "dcid": "dc/g/MortalityEvent_CauseOfDeath-ICD10/E00E88_Gender-Female_Race-AsianOrPacificIslander"
    },
    {
      "name": "Mortality Event With Cause of Death = E00-E88 (Endocrine, Nutritional And Metabolic Diseases), Gender = Female, Race = Black or African American",
      "dcid": "dc/g/MortalityEvent_CauseOfDeath-ICD10/E00E88_Gender-Female_Race-BlackOrAfricanAmerican"
    },
    {
      "name": "Mortality Event With Cause of Death = E00-E88 (Endocrine, Nutritional And Metabolic Diseases), Gender = Female, Race = White",
      "dcid": "dc/g/MortalityEvent_CauseOfDeath-ICD10/E00E88_Gender-Female_Race-White"
    },
    {
      "name": "Mortality Event With Cause of Death = F01-F99 (Mental And Behavioural Disorders), Gender = Female, Race",
      "dcid": "dc/g/MortalityEvent_CauseOfDeath-ICD10/F01F99_Gender-Female_Race"
    },
    {
      "name": "Mortality Event With Cause of Death = F01-F99 (Mental And Behavioural Disorders), Gender = Female, Race = American Indian And Alaska Native Alone",
      "dcid": "dc/g/MortalityEvent_CauseOfDeath-ICD10/F01F99_Gender-Female_Race-AmericanIndianAndAlaskaNativeAlone"
    },
    {
      "name": "Mortality Event With Cause of Death = F01-F99 (Mental And Behavioural Disorders), Gender = Female, Race = Asian or Pacific Islander",
      "dcid": "dc/g/MortalityEvent_CauseOfDeath-ICD10/F01F99_Gender-Female_Race-AsianOrPacificIslander"
    },
    {
      "name": "Mortality Event With Cause of Death = F01-F99 (Mental And Behavioural Disorders), Gender = Female, Race = Black or African American",
      "dcid": "dc/g/MortalityEvent_CauseOfDeath-ICD10/F01F99_Gender-Female_Race-BlackOrAfricanAmerican"
    },
    {
      "name": "Mortality Event With Cause of Death = F01-F99 (Mental And Behavioural Disorders), Gender = Female, Race = White",
      "dcid": "dc/g/MortalityEvent_CauseOfDeath-ICD10/F01F99_Gender-Female_Race-White"
    },
    {
      "name": "Mortality Event With Cause of Death = G00-G98 (Diseases of The Nervous System), Gender = Female, Race",
      "dcid": "dc/g/MortalityEvent_CauseOfDeath-ICD10/G00G98_Gender-Female_Race"
    },
    {
      "name": "Mortality Event With Cause of Death = G00-G98 (Diseases of The Nervous System), Gender = Female, Race = American Indian And Alaska Native Alone",
      "dcid": "dc/g/MortalityEvent_CauseOfDeath-ICD10/G00G98_Gender-Female_Race-AmericanIndianAndAlaskaNativeAlone"
    },
    {
      "name": "Mortality Event With Cause of Death = G00-G98 (Diseases of The Nervous System), Gender = Female, Race = Asian or Pacific Islander",
      "dcid": "dc/g/MortalityEvent_CauseOfDeath-ICD10/G00G98_Gender-Female_Race-AsianOrPacificIslander"
    },
    {
      "name": "Mortality Event With Cause of Death = G00-G98 (Diseases of The Nervous System), Gender = Female, Race = Black or African American",
      "dcid": "dc/g/MortalityEvent_CauseOfDeath-ICD10/G00G98_Gender-Female_Race-BlackOrAfricanAmerican"
    },
    {
      "name": "Mortality Event With Cause of Death = G00-G98 (Diseases of The Nervous System), Gender = Female, Race = White",
      "dcid": "dc/g/MortalityEvent_CauseOfDeath-ICD10/G00G98_Gender-Female_Race-White"
    },
    {
      "name": "Mortality Event With Cause of Death = I00-I99 (Diseases of The Circulatory System), Gender = Female, Race",
      "dcid": "dc/g/MortalityEvent_CauseOfDeath-ICD10/I00I99_Gender-Female_Race"
    },
    {
      "name": "Mortality Event With Cause of Death = I00-I99 (Diseases of The Circulatory System), Gender = Female, Race = American Indian And Alaska Native Alone",
      "dcid": "dc/g/MortalityEvent_CauseOfDeath-ICD10/I00I99_Gender-Female_Race-AmericanIndianAndAlaskaNativeAlone"
    },
    {
      "name": "Mortality Event With Cause of Death = I00-I99 (Diseases of The Circulatory System), Gender = Female, Race = Asian or Pacific Islander",
      "dcid": "dc/g/MortalityEvent_CauseOfDeath-ICD10/I00I99_Gender-Female_Race-AsianOrPacificIslander"
    },
    {
      "name": "Mortality Event With Cause of Death = I00-I99 (Diseases of The Circulatory System), Gender = Female, Race = Black or African American",
      "dcid": "dc/g/MortalityEvent_CauseOfDeath-ICD10/I00I99_Gender-Female_Race-BlackOrAfricanAmerican"
    },
    {
      "name": "Mortality Event With Cause of Death = I00-I99 (Diseases of The Circulatory System), Gender = Female, Race = White",
      "dcid": "dc/g/MortalityEvent_CauseOfDeath-ICD10/I00I99_Gender-Female_Race-White"
    },
    {
      "name": "Mortality Event With Cause of Death = J00-J98 (Diseases of The Respiratory System), Gender = Female, Race",
      "dcid": "dc/g/MortalityEvent_CauseOfDeath-ICD10/J00J98_Gender-Female_Race"
    },
    {
      "name": "Mortality Event With Cause of Death = J00-J98 (Diseases of The Respiratory System), Gender = Female, Race = American Indian And Alaska Native Alone",
      "dcid": "dc/g/MortalityEvent_CauseOfDeath-ICD10/J00J98_Gender-Female_Race-AmericanIndianAndAlaskaNativeAlone"
    },
    {
      "name": "Mortality Event With Cause of Death = J00-J98 (Diseases of The Respiratory System), Gender = Female, Race = Asian or Pacific Islander",
      "dcid": "dc/g/MortalityEvent_CauseOfDeath-ICD10/J00J98_Gender-Female_Race-AsianOrPacificIslander"
    },
    {
      "name": "Mortality Event With Cause of Death = J00-J98 (Diseases of The Respiratory System), Gender = Female, Race = Black or African American",
      "dcid": "dc/g/MortalityEvent_CauseOfDeath-ICD10/J00J98_Gender-Female_Race-BlackOrAfricanAmerican"
    },
    {
      "name": "Mortality Event With Cause of Death = J00-J98 (Diseases of The Respiratory System), Gender = Female, Race = White",
      "dcid": "dc/g/MortalityEvent_CauseOfDeath-ICD10/J00J98_Gender-Female_Race-White"
    },
    {
      "name": "Mortality Event With Cause of Death = K00-K92 (Diseases of The Digestive System), Gender = Female, Race",
      "dcid": "dc/g/MortalityEvent_CauseOfDeath-ICD10/K00K92_Gender-Female_Race"
    },
    {
      "name": "Mortality Event With Cause of Death = K00-K92 (Diseases of The Digestive System), Gender = Female, Race = American Indian And Alaska Native Alone",
      "dcid": "dc/g/MortalityEvent_CauseOfDeath-ICD10/K00K92_Gender-Female_Race-AmericanIndianAndAlaskaNativeAlone"
    },
    {
      "name": "Mortality Event With Cause of Death = K00-K92 (Diseases of The Digestive System), Gender = Female, Race = Asian or Pacific Islander",
      "dcid": "dc/g/MortalityEvent_CauseOfDeath-ICD10/K00K92_Gender-Female_Race-AsianOrPacificIslander"
    },
    {
      "name": "Mortality Event With Cause of Death = K00-K92 (Diseases of The Digestive System), Gender = Female, Race = Black or African American",
      "dcid": "dc/g/MortalityEvent_CauseOfDeath-ICD10/K00K92_Gender-Female_Race-BlackOrAfricanAmerican"
    },
    {
      "name": "Mortality Event With Cause of Death = K00-K92 (Diseases of The Digestive System), Gender = Female, Race = White",
      "dcid": "dc/g/MortalityEvent_CauseOfDeath-ICD10/K00K92_Gender-Female_Race-White"
    },
    {
      "name": "Mortality Event With Cause of Death = L00-L98 (Diseases of The Skin And Subcutaneous Tissue), Gender = Female, Race",
      "dcid": "dc/g/MortalityEvent_CauseOfDeath-ICD10/L00L98_Gender-Female_Race"
    },
    {
      "name": "Mortality Event With Cause of Death = L00-L98 (Diseases of The Skin And Subcutaneous Tissue), Gender = Female, Race = Asian or Pacific Islander",
      "dcid": "dc/g/MortalityEvent_CauseOfDeath-ICD10/L00L98_Gender-Female_Race-AsianOrPacificIslander"
    },
    {
      "name": "Mortality Event With Cause of Death = L00-L98 (Diseases of The Skin And Subcutaneous Tissue), Gender = Female, Race = Black or African American",
      "dcid": "dc/g/MortalityEvent_CauseOfDeath-ICD10/L00L98_Gender-Female_Race-BlackOrAfricanAmerican"
    },
    {
      "name": "Mortality Event With Cause of Death = L00-L98 (Diseases of The Skin And Subcutaneous Tissue), Gender = Female, Race = White",
      "dcid": "dc/g/MortalityEvent_CauseOfDeath-ICD10/L00L98_Gender-Female_Race-White"
    },
    {
      "name": "Mortality Event With Cause of Death = M00-M99 (Diseases of The Musculoskeletal System And Connective Tissue), Gender = Female, Race",
      "dcid": "dc/g/MortalityEvent_CauseOfDeath-ICD10/M00M99_Gender-Female_Race"
    },
    {
      "name": "Mortality Event With Cause of Death = M00-M99 (Diseases of The Musculoskeletal System And Connective Tissue), Gender = Female, Race = Asian or Pacific Islander",
      "dcid": "dc/g/MortalityEvent_CauseOfDeath-ICD10/M00M99_Gender-Female_Race-AsianOrPacificIslander"
    },
    {
      "name": "Mortality Event With Cause of Death = M00-M99 (Diseases of The Musculoskeletal System And Connective Tissue), Gender = Female, Race = Black or African American",
      "dcid": "dc/g/MortalityEvent_CauseOfDeath-ICD10/M00M99_Gender-Female_Race-BlackOrAfricanAmerican"
    },
    {
      "name": "Mortality Event With Cause of Death = M00-M99 (Diseases of The Musculoskeletal System And Connective Tissue), Gender = Female, Race = White",
      "dcid": "dc/g/MortalityEvent_CauseOfDeath-ICD10/M00M99_Gender-Female_Race-White"
    },
    {
      "name": "Mortality Event With Cause of Death = N00-N98 (Diseases of The Genitourinary System), Gender = Female, Race",
      "dcid": "dc/g/MortalityEvent_CauseOfDeath-ICD10/N00N98_Gender-Female_Race"
    },
    {
      "name": "Mortality Event With Cause of Death = N00-N98 (Diseases of The Genitourinary System), Gender = Female, Race = American Indian And Alaska Native Alone",
      "dcid": "dc/g/MortalityEvent_CauseOfDeath-ICD10/N00N98_Gender-Female_Race-AmericanIndianAndAlaskaNativeAlone"
    },
    {
      "name": "Mortality Event With Cause of Death = N00-N98 (Diseases of The Genitourinary System), Gender = Female, Race = Asian or Pacific Islander",
      "dcid": "dc/g/MortalityEvent_CauseOfDeath-ICD10/N00N98_Gender-Female_Race-AsianOrPacificIslander"
    },
    {
      "name": "Mortality Event With Cause of Death = N00-N98 (Diseases of The Genitourinary System), Gender = Female, Race = Black or African American",
      "dcid": "dc/g/MortalityEvent_CauseOfDeath-ICD10/N00N98_Gender-Female_Race-BlackOrAfricanAmerican"
    },
    {
      "name": "Mortality Event With Cause of Death = N00-N98 (Diseases of The Genitourinary System), Gender = Female, Race = White",
      "dcid": "dc/g/MortalityEvent_CauseOfDeath-ICD10/N00N98_Gender-Female_Race-White"
    },
    {
      "name": "Mortality Event With Cause of Death = O00-O99 (Pregnancy, Childbirth And The Puerperium), Gender = Female, Race",
      "dcid": "dc/g/MortalityEvent_CauseOfDeath-ICD10/O00O99_Gender-Female_Race"
    },
    {
      "name": "Mortality Event With Cause of Death = O00-O99 (Pregnancy, Childbirth And The Puerperium), Gender = Female, Race = Black or African American",
      "dcid": "dc/g/MortalityEvent_CauseOfDeath-ICD10/O00O99_Gender-Female_Race-BlackOrAfricanAmerican"
    },
    {
      "name": "Mortality Event With Cause of Death = O00-O99 (Pregnancy, Childbirth And The Puerperium), Gender = Female, Race = White",
      "dcid": "dc/g/MortalityEvent_CauseOfDeath-ICD10/O00O99_Gender-Female_Race-White"
    },
    {
      "name": "Mortality Event With Cause of Death = P00-P96 (Certain Conditions Originating in The Perinatal Period), Gender = Female, Race",
      "dcid": "dc/g/MortalityEvent_CauseOfDeath-ICD10/P00P96_Gender-Female_Race"
    },
    {
      "name": "Mortality Event With Cause of Death = P00-P96 (Certain Conditions Originating in The Perinatal Period), Gender = Female, Race = Asian or Pacific Islander",
      "dcid": "dc/g/MortalityEvent_CauseOfDeath-ICD10/P00P96_Gender-Female_Race-AsianOrPacificIslander"
    },
    {
      "name": "Mortality Event With Cause of Death = P00-P96 (Certain Conditions Originating in The Perinatal Period), Gender = Female, Race = Black or African American",
      "dcid": "dc/g/MortalityEvent_CauseOfDeath-ICD10/P00P96_Gender-Female_Race-BlackOrAfricanAmerican"
    },
    {
      "name": "Mortality Event With Cause of Death = P00-P96 (Certain Conditions Originating in The Perinatal Period), Gender = Female, Race = White",
      "dcid": "dc/g/MortalityEvent_CauseOfDeath-ICD10/P00P96_Gender-Female_Race-White"
    },
    {
      "name": "Mortality Event With Cause of Death = Q00-Q99 (Congenital Malformations, Deformations And Chromosomal Abnormalities), Gender = Female, Race",
      "dcid": "dc/g/MortalityEvent_CauseOfDeath-ICD10/Q00Q99_Gender-Female_Race"
    },
    {
      "name": "Mortality Event With Cause of Death = Q00-Q99 (Congenital Malformations, Deformations And Chromosomal Abnormalities), Gender = Female, Race = Asian or Pacific Islander",
      "dcid": "dc/g/MortalityEvent_CauseOfDeath-ICD10/Q00Q99_Gender-Female_Race-AsianOrPacificIslander"
    },
    {
      "name": "Mortality Event With Cause of Death = Q00-Q99 (Congenital Malformations, Deformations And Chromosomal Abnormalities), Gender = Female, Race = Black or African American",
      "dcid": "dc/g/MortalityEvent_CauseOfDeath-ICD10/Q00Q99_Gender-Female_Race-BlackOrAfricanAmerican"
    },
    {
      "name": "Mortality Event With Cause of Death = Q00-Q99 (Congenital Malformations, Deformations And Chromosomal Abnormalities), Gender = Female, Race = White",
      "dcid": "dc/g/MortalityEvent_CauseOfDeath-ICD10/Q00Q99_Gender-Female_Race-White"
    },
    {
      "name": "Mortality Event With Cause of Death = R00-R99 (Symptoms, Signs And Abnormal Clinical And Laboratory Findings, Not Elsewhere Classified), Gender = Female, Race",
      "dcid": "dc/g/MortalityEvent_CauseOfDeath-ICD10/R00R99_Gender-Female_Race"
    },
    {
      "name": "Mortality Event With Cause of Death = R00-R99 (Symptoms, Signs And Abnormal Clinical And Laboratory Findings, Not Elsewhere Classified), Gender = Female, Race = Asian or Pacific Islander",
      "dcid": "dc/g/MortalityEvent_CauseOfDeath-ICD10/R00R99_Gender-Female_Race-AsianOrPacificIslander"
    },
    {
      "name": "Mortality Event With Cause of Death = R00-R99 (Symptoms, Signs And Abnormal Clinical And Laboratory Findings, Not Elsewhere Classified), Gender = Female, Race = Black or African American",
      "dcid": "dc/g/MortalityEvent_CauseOfDeath-ICD10/R00R99_Gender-Female_Race-BlackOrAfricanAmerican"
    },
    {
      "name": "Mortality Event With Cause of Death = R00-R99 (Symptoms, Signs And Abnormal Clinical And Laboratory Findings, Not Elsewhere Classified), Gender = Female, Race = White",
      "dcid": "dc/g/MortalityEvent_CauseOfDeath-ICD10/R00R99_Gender-Female_Race-White"
    },
    {
      "name": "Mortality Event With Cause of Death = U00-U99 (Codes for Special Purposes), Gender = Female, Race",
      "dcid": "dc/g/MortalityEvent_CauseOfDeath-ICD10/U00U99_Gender-Female_Race"
    },
    {
      "name": "Mortality Event With Cause of Death = U00-U99 (Codes for Special Purposes), Gender = Female, Race = Black or African American",
      "dcid": "dc/g/MortalityEvent_CauseOfDeath-ICD10/U00U99_Gender-Female_Race-BlackOrAfricanAmerican"
    },
    {
      "name": "Mortality Event With Cause of Death = U00-U99 (Codes for Special Purposes), Gender = Female, Race = White",
      "dcid": "dc/g/MortalityEvent_CauseOfDeath-ICD10/U00U99_Gender-Female_Race-White"
    },
    {
      "name": "Mortality Event With Cause of Death = V01-Y89 (External Causes of Morbidity And Mortality), Gender = Female, Race",
      "dcid": "dc/g/MortalityEvent_CauseOfDeath-ICD10/V01Y89_Gender-Female_Race"
    },
    {
      "name": "Mortality Event With Cause of Death = V01-Y89 (External Causes of Morbidity And Mortality), Gender = Female, Race = American Indian And Alaska Native Alone",
      "dcid": "dc/g/MortalityEvent_CauseOfDeath-ICD10/V01Y89_Gender-Female_Race-AmericanIndianAndAlaskaNativeAlone"
    },
    {
      "name": "Mortality Event With Cause of Death = V01-Y89 (External Causes of Morbidity And Mortality), Gender = Female, Race = Asian or Pacific Islander",
      "dcid": "dc/g/MortalityEvent_CauseOfDeath-ICD10/V01Y89_Gender-Female_Race-AsianOrPacificIslander"
    },
    {
      "name": "Mortality Event With Cause of Death = V01-Y89 (External Causes of Morbidity And Mortality), Gender = Female, Race = Black or African American",
      "dcid": "dc/g/MortalityEvent_CauseOfDeath-ICD10/V01Y89_Gender-Female_Race-BlackOrAfricanAmerican"
    },
    {
      "name": "Mortality Event With Cause of Death = V01-Y89 (External Causes of Morbidity And Mortality), Gender = Female, Race = White",
      "dcid": "dc/g/MortalityEvent_CauseOfDeath-ICD10/V01Y89_Gender-Female_Race-White"
    },
    {
      "name": "Mortality Event With Cause of Death, Gender = Female, Race = American Indian And Alaska Native Alone",
      "dcid": "dc/g/MortalityEvent_CauseOfDeath_Gender-Female_Race-AmericanIndianAndAlaskaNativeAlone"
    },
    {
      "name": "Mortality Event With Cause of Death, Gender = Female, Race = Asian or Pacific Islander",
      "dcid": "dc/g/MortalityEvent_CauseOfDeath_Gender-Female_Race-AsianOrPacificIslander"
    },
    {
      "name": "Mortality Event With Cause of Death, Gender = Female, Race = Black or African American",
      "dcid": "dc/g/MortalityEvent_CauseOfDeath_Gender-Female_Race-BlackOrAfricanAmerican"
    },
    {
      "name": "Mortality Event With Cause of Death, Gender = Female, Race = White",
      "dcid": "dc/g/MortalityEvent_CauseOfDeath_Gender-Female_Race-White"
    },
    {
      "name": "Person With Age = 10 - 14 Years, Gender = Female, Race",
      "dcid": "dc/g/Person_Age-Years10To14_Gender-Female_Race"
    },
    {
      "name": "Person With Age = 10 - 14 Years, Gender = Female, Race = American Indian or Alaska Native Alone",
      "dcid": "dc/g/Person_Age-Years10To14_Gender-Female_Race-AmericanIndianOrAlaskaNativeAlone"
    },
    {
      "name": "Person With Age = 10 - 14 Years, Gender = Female, Race = Asian Alone",
      "dcid": "dc/g/Person_Age-Years10To14_Gender-Female_Race-AsianAlone"
    },
    {
      "name": "Person With Age = 10 - 14 Years, Gender = Female, Race = Black or African American Alone",
      "dcid": "dc/g/Person_Age-Years10To14_Gender-Female_Race-BlackOrAfricanAmericanAlone"
    },
    {
      "name": "Person With Age = 10 - 14 Years, Gender = Female, Race = Hispanic or Latino",
      "dcid": "dc/g/Person_Age-Years10To14_Gender-Female_Race-HispanicOrLatino"
    },
    {
      "name": "Person With Age = 10 - 14 Years, Gender = Female, Race = Native Hawaiian or Other Pacific Islander Alone",
      "dcid": "dc/g/Person_Age-Years10To14_Gender-Female_Race-NativeHawaiianOrOtherPacificIslanderAlone"
    },
    {
      "name": "Person With Age = 10 - 14 Years, Gender = Female, Race = Some Other Race Alone",
      "dcid": "dc/g/Person_Age-Years10To14_Gender-Female_Race-SomeOtherRaceAlone"
    },
    {
      "name": "Person With Age = 10 - 14 Years, Gender = Female, Race = Two or More Races",
      "dcid": "dc/g/Person_Age-Years10To14_Gender-Female_Race-TwoOrMoreRaces"
    },
    {
      "name": "Person With Age = 10 - 14 Years, Gender = Female, Race = White Alone",
      "dcid": "dc/g/Person_Age-Years10To14_Gender-Female_Race-WhiteAlone"
    },
    {
      "name": "Person With Age = 10 - 14 Years, Gender = Female, Race = White Alone Not Hispanic or Latino",
      "dcid": "dc/g/Person_Age-Years10To14_Gender-Female_Race-WhiteAloneNotHispanicOrLatino"
    },
    {
      "name": "Person With Age = 10 - 14 Years, Gender = Female, Type of School",
      "dcid": "dc/g/Person_Age-Years10To14_Gender-Female_TypeOfSchool"
    },
    {
      "name": "Person With Age = 10 - 14 Years, Gender = Female, Type of School = Not Enrolled in School",
      "dcid": "dc/g/Person_Age-Years10To14_Gender-Female_TypeOfSchool-NotEnrolledInSchool"
    },
    {
      "name": "Person With Age = 10 - 14 Years, Gender = Female, Type of School = Private School",
      "dcid": "dc/g/Person_Age-Years10To14_Gender-Female_TypeOfSchool-PrivateSchool"
    },
    {
      "name": "Person With Age = 10 - 14 Years, Gender = Female, Type of School = Public School",
      "dcid": "dc/g/Person_Age-Years10To14_Gender-Female_TypeOfSchool-PublicSchool"
    },
    {
      "name": "Person With Age = 12 - 14 Years, Gender = Female, Poverty Status",
      "dcid": "dc/g/Person_Age-Years12To14_Gender-Female_PovertyStatus"
    },
    {
      "name": "Person With Age = 12 - 14 Years, Gender = Female, Poverty Status = Above Poverty Level in The Past 12 Months",
      "dcid": "dc/g/Person_Age-Years12To14_Gender-Female_PovertyStatus-AbovePovertyLevelInThePast12Months"
    },
    {
      "name": "Person With Age = 12 - 14 Years, Gender = Female, Poverty Status = Below Poverty Level in The Past 12 Months",
      "dcid": "dc/g/Person_Age-Years12To14_Gender-Female_PovertyStatus-BelowPovertyLevelInThePast12Months"
    },
    {
      "name": "Person With Age = 12 - 14 Years, Gender = Female, Race",
      "dcid": "dc/g/Person_Age-Years12To14_Gender-Female_Race"
    },
    {
      "name": "Person With Age = 12 - 14 Years, Gender = Female, Race = American Indian or Alaska Native Alone",
      "dcid": "dc/g/Person_Age-Years12To14_Gender-Female_Race-AmericanIndianOrAlaskaNativeAlone"
    },
    {
      "name": "Person With Age = 12 - 14 Years, Gender = Female, Race = Asian Alone",
      "dcid": "dc/g/Person_Age-Years12To14_Gender-Female_Race-AsianAlone"
    },
    {
      "name": "Person With Age = 12 - 14 Years, Gender = Female, Race = Black or African American Alone",
      "dcid": "dc/g/Person_Age-Years12To14_Gender-Female_Race-BlackOrAfricanAmericanAlone"
    },
    {
      "name": "Person With Age = 12 - 14 Years, Gender = Female, Race = Hispanic or Latino",
      "dcid": "dc/g/Person_Age-Years12To14_Gender-Female_Race-HispanicOrLatino"
    },
    {
      "name": "Person With Age = 12 - 14 Years, Gender = Female, Race = Native Hawaiian or Other Pacific Islander Alone",
      "dcid": "dc/g/Person_Age-Years12To14_Gender-Female_Race-NativeHawaiianOrOtherPacificIslanderAlone"
    },
    {
      "name": "Person With Age = 12 - 14 Years, Gender = Female, Race = Some Other Race Alone",
      "dcid": "dc/g/Person_Age-Years12To14_Gender-Female_Race-SomeOtherRaceAlone"
    },
    {
      "name": "Person With Age = 12 - 14 Years, Gender = Female, Race = Two or More Races",
      "dcid": "dc/g/Person_Age-Years12To14_Gender-Female_Race-TwoOrMoreRaces"
    },
    {
      "name": "Person With Age = 12 - 14 Years, Gender = Female, Race = White Alone",
      "dcid": "dc/g/Person_Age-Years12To14_Gender-Female_Race-WhiteAlone"
    },
    {
      "name": "Person With Age = 12 - 14 Years, Gender = Female, Race = White Alone Not Hispanic or Latino",
      "dcid": "dc/g/Person_Age-Years12To14_Gender-Female_Race-WhiteAloneNotHispanicOrLatino"
    },
    {
      "name": "Person With Age = 15 - 17 Years, Enrollment Level = Enrolled in Private College or Graduate School, Gender = Female",
      "dcid": "dc/g/Person_Age-Years15To17_EnrollmentLevel-EnrolledInPrivateCollegeOrGraduateSchool_Gender-Female"
    },
    {
      "name": "Person With Age = 15 - 17 Years, Enrollment Level = Enrolled in Public College or Graduate School, Gender = Female",
      "dcid": "dc/g/Person_Age-Years15To17_EnrollmentLevel-EnrolledInPublicCollegeOrGraduateSchool_Gender-Female"
    },
    {
      "name": "Person With Age = 15 - 17 Years, Enrollment Level = Not Enrolled in College or Graduate School, Gender = Female",
      "dcid": "dc/g/Person_Age-Years15To17_EnrollmentLevel-NotEnrolledInCollegeOrGraduateSchool_Gender-Female"
    },
    {
      "name": "Person With Age = 15 - 17 Years, Enrollment Level, Gender = Female",
      "dcid": "dc/g/Person_Age-Years15To17_EnrollmentLevel_Gender-Female"
    },
    {
      "name": "Person With Age = 15 - 17 Years, Gender = Female, Race",
      "dcid": "dc/g/Person_Age-Years15To17_Gender-Female_Race"
    },
    {
      "name": "Person With Age = 15 - 17 Years, Gender = Female, Race = American Indian or Alaska Native Alone",
      "dcid": "dc/g/Person_Age-Years15To17_Gender-Female_Race-AmericanIndianOrAlaskaNativeAlone"
    },
    {
      "name": "Person With Age = 15 - 17 Years, Gender = Female, Race = Asian Alone",
      "dcid": "dc/g/Person_Age-Years15To17_Gender-Female_Race-AsianAlone"
    },
    {
      "name": "Person With Age = 15 - 17 Years, Gender = Female, Race = Black or African American Alone",
      "dcid": "dc/g/Person_Age-Years15To17_Gender-Female_Race-BlackOrAfricanAmericanAlone"
    },
    {
      "name": "Person With Age = 15 - 17 Years, Gender = Female, Race = Hispanic or Latino",
      "dcid": "dc/g/Person_Age-Years15To17_Gender-Female_Race-HispanicOrLatino"
    },
    {
      "name": "Person With Age = 15 - 17 Years, Gender = Female, Race = Native Hawaiian or Other Pacific Islander Alone",
      "dcid": "dc/g/Person_Age-Years15To17_Gender-Female_Race-NativeHawaiianOrOtherPacificIslanderAlone"
    },
    {
      "name": "Person With Age = 15 - 17 Years, Gender = Female, Race = Some Other Race Alone",
      "dcid": "dc/g/Person_Age-Years15To17_Gender-Female_Race-SomeOtherRaceAlone"
    },
    {
      "name": "Person With Age = 15 - 17 Years, Gender = Female, Race = Two or More Races",
      "dcid": "dc/g/Person_Age-Years15To17_Gender-Female_Race-TwoOrMoreRaces"
    },
    {
      "name": "Person With Age = 15 - 17 Years, Gender = Female, Race = White Alone",
      "dcid": "dc/g/Person_Age-Years15To17_Gender-Female_Race-WhiteAlone"
    },
    {
      "name": "Person With Age = 15 - 17 Years, Gender = Female, Race = White Alone Not Hispanic or Latino",
      "dcid": "dc/g/Person_Age-Years15To17_Gender-Female_Race-WhiteAloneNotHispanicOrLatino"
    },
    {
      "name": "Person With Age = 15 - 17 Years, Gender = Female, Type of School",
      "dcid": "dc/g/Person_Age-Years15To17_Gender-Female_TypeOfSchool"
    },
    {
      "name": "Person With Age = 15 - 17 Years, Gender = Female, Type of School = Not Enrolled in School",
      "dcid": "dc/g/Person_Age-Years15To17_Gender-Female_TypeOfSchool-NotEnrolledInSchool"
    },
    {
      "name": "Person With Age = 15 - 17 Years, Gender = Female, Type of School = Private School",
      "dcid": "dc/g/Person_Age-Years15To17_Gender-Female_TypeOfSchool-PrivateSchool"
    },
    {
      "name": "Person With Age = 15 - 17 Years, Gender = Female, Type of School = Public School",
      "dcid": "dc/g/Person_Age-Years15To17_Gender-Female_TypeOfSchool-PublicSchool"
    },
    {
      "name": "Person With Age = 15 - 64 Years, Employment Status = in Labor Force, Gender = Female",
      "dcid": "dc/g/Person_Age-Years15To64_EmploymentStatus-InLaborForce_Gender-Female"
    },
    {
      "name": "Person With Age = 15 - 64 Years, Employment Status, Gender = Female",
      "dcid": "dc/g/Person_Age-Years15To64_EmploymentStatus_Gender-Female"
    },
    {
      "name": "Person With Age = 15 Years or More, Employment Status = in Labor Force, Gender = Female",
      "dcid": "dc/g/Person_Age-Years15Onwards_EmploymentStatus-InLaborForce_Gender-Female"
    },
    {
      "name": "Person With Age = 15 Years or More, Employment Status, Gender = Female",
      "dcid": "dc/g/Person_Age-Years15Onwards_EmploymentStatus_Gender-Female"
    },
    {
      "name": "Person With Age = 15 Years or More, Enrollment Level = Enrolled in Private College or Graduate School, Gender = Female",
      "dcid": "dc/g/Person_Age-Years15Onwards_EnrollmentLevel-EnrolledInPrivateCollegeOrGraduateSchool_Gender-Female"
    },
    {
      "name": "Person With Age = 15 Years or More, Enrollment Level = Enrolled in Public College or Graduate School, Gender = Female",
      "dcid": "dc/g/Person_Age-Years15Onwards_EnrollmentLevel-EnrolledInPublicCollegeOrGraduateSchool_Gender-Female"
    },
    {
      "name": "Person With Age = 15 Years or More, Enrollment Level = Not Enrolled in College or Graduate School, Gender = Female",
      "dcid": "dc/g/Person_Age-Years15Onwards_EnrollmentLevel-NotEnrolledInCollegeOrGraduateSchool_Gender-Female"
    },
    {
      "name": "Person With Age = 15 Years or More, Enrollment Level, Gender = Female",
      "dcid": "dc/g/Person_Age-Years15Onwards_EnrollmentLevel_Gender-Female"
    },
    {
      "name": "Person With Age = 15 Years or More, Gender = Female, Health Behavior",
      "dcid": "dc/g/Person_Age-Years15Onwards_Gender-Female_HealthBehavior"
    },
    {
      "name": "Person With Age = 15 Years or More, Gender = Female, Health Behavior = Smoking",
      "dcid": "dc/g/Person_Age-Years15Onwards_Gender-Female_HealthBehavior-Smoking"
    },
    {
      "name": "Person With Age = 15 Years or More, Gender = Female, Race",
      "dcid": "dc/g/Person_Age-Years15Onwards_Gender-Female_Race"
    },
    {
      "name": "Person With Age = 15 Years or More, Gender = Female, Race = American Indian or Alaska Native Alone",
      "dcid": "dc/g/Person_Age-Years15Onwards_Gender-Female_Race-AmericanIndianOrAlaskaNativeAlone"
    },
    {
      "name": "Person With Age = 15 Years or More, Gender = Female, Race = Asian Alone",
      "dcid": "dc/g/Person_Age-Years15Onwards_Gender-Female_Race-AsianAlone"
    },
    {
      "name": "Person With Age = 15 Years or More, Gender = Female, Race = Black or African American Alone",
      "dcid": "dc/g/Person_Age-Years15Onwards_Gender-Female_Race-BlackOrAfricanAmericanAlone"
    },
    {
      "name": "Person With Age = 15 Years or More, Gender = Female, Race = Hispanic or Latino",
      "dcid": "dc/g/Person_Age-Years15Onwards_Gender-Female_Race-HispanicOrLatino"
    },
    {
      "name": "Person With Age = 15 Years or More, Gender = Female, Race = Native Hawaiian or Other Pacific Islander Alone",
      "dcid": "dc/g/Person_Age-Years15Onwards_Gender-Female_Race-NativeHawaiianOrOtherPacificIslanderAlone"
    },
    {
      "name": "Person With Age = 15 Years or More, Gender = Female, Race = Some Other Race Alone",
      "dcid": "dc/g/Person_Age-Years15Onwards_Gender-Female_Race-SomeOtherRaceAlone"
    },
    {
      "name": "Person With Age = 15 Years or More, Gender = Female, Race = Two or More Races",
      "dcid": "dc/g/Person_Age-Years15Onwards_Gender-Female_Race-TwoOrMoreRaces"
    },
    {
      "name": "Person With Age = 15 Years or More, Gender = Female, Race = White Alone",
      "dcid": "dc/g/Person_Age-Years15Onwards_Gender-Female_Race-WhiteAlone"
    },
    {
      "name": "Person With Age = 15 Years or More, Gender = Female, Race = White Alone Not Hispanic or Latino",
      "dcid": "dc/g/Person_Age-Years15Onwards_Gender-Female_Race-WhiteAloneNotHispanicOrLatino"
    },
    {
      "name": "Person With Age = 16 - 17 Years, Gender = Female, Poverty Status",
      "dcid": "dc/g/Person_Age-Years16To17_Gender-Female_PovertyStatus"
    },
    {
      "name": "Person With Age = 16 - 17 Years, Gender = Female, Poverty Status = Above Poverty Level in The Past 12 Months",
      "dcid": "dc/g/Person_Age-Years16To17_Gender-Female_PovertyStatus-AbovePovertyLevelInThePast12Months"
    },
    {
      "name": "Person With Age = 16 - 17 Years, Gender = Female, Poverty Status = Below Poverty Level in The Past 12 Months",
      "dcid": "dc/g/Person_Age-Years16To17_Gender-Female_PovertyStatus-BelowPovertyLevelInThePast12Months"
    },
    {
      "name": "Person With Age = 16 - 17 Years, Gender = Female, Race",
      "dcid": "dc/g/Person_Age-Years16To17_Gender-Female_Race"
    },
    {
      "name": "Person With Age = 16 - 17 Years, Gender = Female, Race = American Indian or Alaska Native Alone",
      "dcid": "dc/g/Person_Age-Years16To17_Gender-Female_Race-AmericanIndianOrAlaskaNativeAlone"
    },
    {
      "name": "Person With Age = 16 - 17 Years, Gender = Female, Race = Asian Alone",
      "dcid": "dc/g/Person_Age-Years16To17_Gender-Female_Race-AsianAlone"
    },
    {
      "name": "Person With Age = 16 - 17 Years, Gender = Female, Race = Black or African American Alone",
      "dcid": "dc/g/Person_Age-Years16To17_Gender-Female_Race-BlackOrAfricanAmericanAlone"
    },
    {
      "name": "Person With Age = 16 - 17 Years, Gender = Female, Race = Hispanic or Latino",
      "dcid": "dc/g/Person_Age-Years16To17_Gender-Female_Race-HispanicOrLatino"
    },
    {
      "name": "Person With Age = 16 - 17 Years, Gender = Female, Race = Native Hawaiian or Other Pacific Islander Alone",
      "dcid": "dc/g/Person_Age-Years16To17_Gender-Female_Race-NativeHawaiianOrOtherPacificIslanderAlone"
    },
    {
      "name": "Person With Age = 16 - 17 Years, Gender = Female, Race = Some Other Race Alone",
      "dcid": "dc/g/Person_Age-Years16To17_Gender-Female_Race-SomeOtherRaceAlone"
    },
    {
      "name": "Person With Age = 16 - 17 Years, Gender = Female, Race = Two or More Races",
      "dcid": "dc/g/Person_Age-Years16To17_Gender-Female_Race-TwoOrMoreRaces"
    },
    {
      "name": "Person With Age = 16 - 17 Years, Gender = Female, Race = White Alone",
      "dcid": "dc/g/Person_Age-Years16To17_Gender-Female_Race-WhiteAlone"
    },
    {
      "name": "Person With Age = 16 - 17 Years, Gender = Female, Race = White Alone Not Hispanic or Latino",
      "dcid": "dc/g/Person_Age-Years16To17_Gender-Female_Race-WhiteAloneNotHispanicOrLatino"
    },
    {
      "name": "Person With Age = 16 - 19 Years, Employment Status = Employed, Gender = Female",
      "dcid": "dc/g/Person_Age-Years16To19_EmploymentStatus-Employed_Gender-Female"
    },
    {
      "name": "Person With Age = 16 - 19 Years, Employment Status = Not in Labor Force, Gender = Female",
      "dcid": "dc/g/Person_Age-Years16To19_EmploymentStatus-NotInLaborForce_Gender-Female"
    },
    {
      "name": "Person With Age = 16 - 19 Years, Employment Status = Unemployed, Gender = Female",
      "dcid": "dc/g/Person_Age-Years16To19_EmploymentStatus-Unemployed_Gender-Female"
    },
    {
      "name": "Person With Age = 16 - 19 Years, Employment Status = in Labor Force, Gender = Female",
      "dcid": "dc/g/Person_Age-Years16To19_EmploymentStatus-InLaborForce_Gender-Female"
    },
    {
      "name": "Person With Age = 16 - 19 Years, Employment Status, Gender = Female",
      "dcid": "dc/g/Person_Age-Years16To19_EmploymentStatus_Gender-Female"
    },
    {
      "name": "Person With Age = 16 - 19 Years, Military Status = Civilian, Gender = Female",
      "dcid": "dc/g/Person_Age-Years16To19_Gender-Female_MilitaryStatus-Civilian"
    },
    {
      "name": "Person With Age = 16 - 19 Years, Military Status = in Armed Forces, Gender = Female",
      "dcid": "dc/g/Person_Age-Years16To19_Gender-Female_MilitaryStatus-InArmedForces"
    },
    {
      "name": "Person With Age = 16 - 19 Years, Military Status, Gender = Female",
      "dcid": "dc/g/Person_Age-Years16To19_Gender-Female_MilitaryStatus"
    },
    {
      "name": "Person With Age = 16 Years or More, Employment Status = Employed, Gender = Female",
      "dcid": "dc/g/Person_Age-Years16Onwards_EmploymentStatus-Employed_Gender-Female"
    },
    {
      "name": "Person With Age = 16 Years or More, Employment Status = in Labor Force, Gender = Female",
      "dcid": "dc/g/Person_Age-Years16Onwards_EmploymentStatus-InLaborForce_Gender-Female"
    },
    {
      "name": "Person With Age = 16 Years or More, Employment Status, Gender = Female",
      "dcid": "dc/g/Person_Age-Years16Onwards_EmploymentStatus_Gender-Female"
    },
    {
      "name": "Person With Age = 16 Years or More, Gender = Female, Industry",
      "dcid": "dc/g/Person_Age-Years16Onwards_Gender-Female_Industry"
    },
    {
      "name": "Person With Age = 16 Years or More, Gender = Female, Industry = Accommodation And Food Services (NAICS/72)",
      "dcid": "dc/g/Person_Age-Years16Onwards_Gender-Female_Industry-NAICS/72"
    },
    {
      "name": "Person With Age = 16 Years or More, Gender = Female, Industry = Administrative And Support And Waste Management Services (NAICS/56)",
      "dcid": "dc/g/Person_Age-Years16Onwards_Gender-Female_Industry-NAICS/56"
    },
    {
      "name": "Person With Age = 16 Years or More, Gender = Female, Industry = Agriculture, Forestry, Fishing And Hunting (NAICS/11)",
      "dcid": "dc/g/Person_Age-Years16Onwards_Gender-Female_Industry-NAICS/11"
    },
    {
      "name": "Person With Age = 16 Years or More, Gender = Female, Industry = Arts, Entertainment, And Recreation (NAICS/71)",
      "dcid": "dc/g/Person_Age-Years16Onwards_Gender-Female_Industry-NAICS/71"
    },
    {
      "name": "Person With Age = 16 Years or More, Gender = Female, Industry = Construction (NAICS/23)",
      "dcid": "dc/g/Person_Age-Years16Onwards_Gender-Female_Industry-NAICS/23"
    },
    {
      "name": "Person With Age = 16 Years or More, Gender = Female, Industry = Educational Services (NAICS/61)",
      "dcid": "dc/g/Person_Age-Years16Onwards_Gender-Female_Industry-NAICS/61"
    },
    {
      "name": "Person With Age = 16 Years or More, Gender = Female, Industry = Finance And Insurance (NAICS/52)",
      "dcid": "dc/g/Person_Age-Years16Onwards_Gender-Female_Industry-NAICS/52"
    },
    {
      "name": "Person With Age = 16 Years or More, Gender = Female, Industry = Health Care And Social Assistance (NAICS/62)",
      "dcid": "dc/g/Person_Age-Years16Onwards_Gender-Female_Industry-NAICS/62"
    },
    {
      "name": "Person With Age = 16 Years or More, Gender = Female, Industry = Information (NAICS/51)",
      "dcid": "dc/g/Person_Age-Years16Onwards_Gender-Female_Industry-NAICS/51"
    },
    {
      "name": "Person With Age = 16 Years or More, Gender = Female, Industry = Management of Companies And Enterprises (NAICS/55)",
      "dcid": "dc/g/Person_Age-Years16Onwards_Gender-Female_Industry-NAICS/55"
    },
    {
      "name": "Person With Age = 16 Years or More, Gender = Female, Industry = Manufacturing (NAICS/31-33)",
      "dcid": "dc/g/Person_Age-Years16Onwards_Gender-Female_Industry-NAICS/3133"
    },
    {
      "name": "Person With Age = 16 Years or More, Gender = Female, Industry = Mining, Quarrying, And Oil And Gas Extraction (NAICS/21)",
      "dcid": "dc/g/Person_Age-Years16Onwards_Gender-Female_Industry-NAICS/21"
    },
    {
      "name": "Person With Age = 16 Years or More, Gender = Female, Industry = Other Services, Except Public Administration (NAICS/81)",
      "dcid": "dc/g/Person_Age-Years16Onwards_Gender-Female_Industry-NAICS/81"
    },
    {
      "name": "Person With Age = 16 Years or More, Gender = Female, Industry = Professional, Scientific, And Technical Services (NAICS/54)",
      "dcid": "dc/g/Person_Age-Years16Onwards_Gender-Female_Industry-NAICS/54"
    },
    {
      "name": "Person With Age = 16 Years or More, Gender = Female, Industry = Public Administration (NAICS/92)",
      "dcid": "dc/g/Person_Age-Years16Onwards_Gender-Female_Industry-NAICS/92"
    },
    {
      "name": "Person With Age = 16 Years or More, Gender = Female, Industry = Real Estate And Rental And Leasing (NAICS/53)",
      "dcid": "dc/g/Person_Age-Years16Onwards_Gender-Female_Industry-NAICS/53"
    },
    {
      "name": "Person With Age = 16 Years or More, Gender = Female, Industry = Retail Trade (NAICS/44-45)",
      "dcid": "dc/g/Person_Age-Years16Onwards_Gender-Female_Industry-NAICS/4445"
    },
    {
      "name": "Person With Age = 16 Years or More, Gender = Female, Industry = Transportation And Warehousing (NAICS/48-49)",
      "dcid": "dc/g/Person_Age-Years16Onwards_Gender-Female_Industry-NAICS/4849"
    },
    {
      "name": "Person With Age = 16 Years or More, Gender = Female, Industry = Utilities (NAICS/22)",
      "dcid": "dc/g/Person_Age-Years16Onwards_Gender-Female_Industry-NAICS/22"
    },
    {
      "name": "Person With Age = 16 Years or More, Gender = Female, Industry = Wholesale Trade (NAICS/42)",
      "dcid": "dc/g/Person_Age-Years16Onwards_Gender-Female_Industry-NAICS/42"
    },
    {
      "name": "Person With Age = 16 Years or More, Gender = Female, Occupation",
      "dcid": "dc/g/Person_Age-Years16Onwards_Gender-Female_Occupation"
    },
    {
      "name": "Person With Age = 16 Years or More, Gender = Female, Occupation = Architecture And Engineering Occupations",
      "dcid": "dc/g/Person_Age-Years16Onwards_Gender-Female_Occupation-SOCv2018/170000"
    },
    {
      "name": "Person With Age = 16 Years or More, Gender = Female, Occupation = Arts, Design, Entertainment, Sports, And Media Occupations",
      "dcid": "dc/g/Person_Age-Years16Onwards_Gender-Female_Occupation-SOCv2018/270000"
    },
    {
      "name": "Person With Age = 16 Years or More, Gender = Female, Occupation = Building And Grounds Cleaning And Maintenance Occupations",
      "dcid": "dc/g/Person_Age-Years16Onwards_Gender-Female_Occupation-SOCv2018/370000"
    },
    {
      "name": "Person With Age = 16 Years or More, Gender = Female, Occupation = Business And Financial Operations Occupations",
      "dcid": "dc/g/Person_Age-Years16Onwards_Gender-Female_Occupation-SOCv2018/130000"
    },
    {
      "name": "Person With Age = 16 Years or More, Gender = Female, Occupation = Community And Social Service Occupations",
      "dcid": "dc/g/Person_Age-Years16Onwards_Gender-Female_Occupation-SOCv2018/210000"
    },
    {
      "name": "Person With Age = 16 Years or More, Gender = Female, Occupation = Computer And Mathematical Occupations",
      "dcid": "dc/g/Person_Age-Years16Onwards_Gender-Female_Occupation-SOCv2018/150000"
    },
    {
      "name": "Person With Age = 16 Years or More, Gender = Female, Occupation = Computer, Engineering, And Science Occupations",
      "dcid": "dc/g/Person_Age-Years16Onwards_Gender-Female_Occupation-SOCv2018/intermediateAggregation2"
    },
    {
      "name": "Person With Age = 16 Years or More, Gender = Female, Occupation = Construction And Extraction Occupations",
      "dcid": "dc/g/Person_Age-Years16Onwards_Gender-Female_Occupation-SOCv2018/470000"
    },
    {
      "name": "Person With Age = 16 Years or More, Gender = Female, Occupation = Education, Legal, Community Service, Arts, And Media Occupations",
      "dcid": "dc/g/Person_Age-Years16Onwards_Gender-Female_Occupation-SOCv2018/intermediateAggregation3"
    },
    {
      "name": "Person With Age = 16 Years or More, Gender = Female, Occupation = Educational Instruction And Library Occupations",
      "dcid": "dc/g/Person_Age-Years16Onwards_Gender-Female_Occupation-SOCv2018/250000"
    },
    {
      "name": "Person With Age = 16 Years or More, Gender = Female, Occupation = Farming, Fishing, And Forestry Occupations",
      "dcid": "dc/g/Person_Age-Years16Onwards_Gender-Female_Occupation-SOCv2018/450000"
    },
    {
      "name": "Person With Age = 16 Years or More, Gender = Female, Occupation = Food Preparation And Serving Related Occupations",
      "dcid": "dc/g/Person_Age-Years16Onwards_Gender-Female_Occupation-SOCv2018/350000"
    },
    {
      "name": "Person With Age = 16 Years or More, Gender = Female, Occupation = Health Technologists And Technicians",
      "dcid": "dc/g/Person_Age-Years16Onwards_Gender-Female_Occupation-SOCv2018/292000"
    },
    {
      "name": "Person With Age = 16 Years or More, Gender = Female, Occupation = Healthcare Practitioners And Technical Occupations",
      "dcid": "dc/g/Person_Age-Years16Onwards_Gender-Female_Occupation-SOCv2018/290000"
    },
    {
      "name": "Person With Age = 16 Years or More, Gender = Female, Occupation = Healthcare Support Occupations",
      "dcid": "dc/g/Person_Age-Years16Onwards_Gender-Female_Occupation-SOCv2018/310000"
    },
    {
      "name": "Person With Age = 16 Years or More, Gender = Female, Occupation = Installation, Maintenance, And Repair Occupations",
      "dcid": "dc/g/Person_Age-Years16Onwards_Gender-Female_Occupation-SOCv2018/490000"
    },
    {
      "name": "Person With Age = 16 Years or More, Gender = Female, Occupation = Legal Occupations",
      "dcid": "dc/g/Person_Age-Years16Onwards_Gender-Female_Occupation-SOCv2018/230000"
    },
    {
      "name": "Person With Age = 16 Years or More, Gender = Female, Occupation = Life, Physical, And Social Science Occupations",
      "dcid": "dc/g/Person_Age-Years16Onwards_Gender-Female_Occupation-SOCv2018/190000"
    },
    {
      "name": "Person With Age = 16 Years or More, Gender = Female, Occupation = Management Occupations",
      "dcid": "dc/g/Person_Age-Years16Onwards_Gender-Female_Occupation-SOCv2018/110000"
    },
    {
      "name": "Person With Age = 16 Years or More, Gender = Female, Occupation = Management, Business, And Financial Occupations",
      "dcid": "dc/g/Person_Age-Years16Onwards_Gender-Female_Occupation-SOCv2018/intermediateAggregation1"
    },
    {
      "name": "Person With Age = 16 Years or More, Gender = Female, Occupation = Management, Business, Science, And Arts Occupations",
      "dcid": "dc/g/Person_Age-Years16Onwards_Gender-Female_Occupation-SOCv2018/highLevelAggregation1"
    },
    {
      "name": "Person With Age = 16 Years or More, Gender = Female, Occupation = Natural Resources, Construction, And Maintenance Occupations",
      "dcid": "dc/g/Person_Age-Years16Onwards_Gender-Female_Occupation-SOCv2018/highLevelAggregation4"
    },
    {
      "name": "Person With Age = 16 Years or More, Gender = Female, Occupation = Office And Administrative Support Occupations",
      "dcid": "dc/g/Person_Age-Years16Onwards_Gender-Female_Occupation-SOCv2018/430000"
    },
    {
      "name": "Person With Age = 16 Years or More, Gender = Female, Occupation = Personal Care And Service Occupations",
      "dcid": "dc/g/Person_Age-Years16Onwards_Gender-Female_Occupation-SOCv2018/390000"
    },
    {
      "name": "Person With Age = 16 Years or More, Gender = Female, Occupation = Production Occupations",
      "dcid": "dc/g/Person_Age-Years16Onwards_Gender-Female_Occupation-SOCv2018/510000"
    },
    {
      "name": "Person With Age = 16 Years or More, Gender = Female, Occupation = Production, Transportation, And Material Moving Occupations",
      "dcid": "dc/g/Person_Age-Years16Onwards_Gender-Female_Occupation-SOCv2018/highLevelAggregation5"
    },
    {
      "name": "Person With Age = 16 Years or More, Gender = Female, Occupation = Protective Service Occupations",
      "dcid": "dc/g/Person_Age-Years16Onwards_Gender-Female_Occupation-SOCv2018/330000"
    },
    {
      "name": "Person With Age = 16 Years or More, Gender = Female, Occupation = Sales And Office Occupations",
      "dcid": "dc/g/Person_Age-Years16Onwards_Gender-Female_Occupation-SOCv2018/highLevelAggregation3"
    },
    {
      "name": "Person With Age = 16 Years or More, Gender = Female, Occupation = Sales And Related Occupations",
      "dcid": "dc/g/Person_Age-Years16Onwards_Gender-Female_Occupation-SOCv2018/410000"
    },
    {
      "name": "Person With Age = 16 Years or More, Gender = Female, Occupation = Service Occupations",
      "dcid": "dc/g/Person_Age-Years16Onwards_Gender-Female_Occupation-SOCv2018/highLevelAggregation2"
    },
    {
      "name": "Person With Age = 16 Years or More, Gender = Female, Occupation = Service Occupations",
      "dcid": "dc/g/Person_Age-Years16Onwards_Gender-Female_Occupation-SOCv2018/intermediateAggregation5"
    },
    {
      "name": "Person With Age = 16 Years or More, Gender = Female, Race",
      "dcid": "dc/g/Person_Age-Years16Onwards_Gender-Female_Race"
    },
    {
      "name": "Person With Age = 16 Years or More, Gender = Female, Race = American Indian or Alaska Native Alone",
      "dcid": "dc/g/Person_Age-Years16Onwards_Gender-Female_Race-AmericanIndianOrAlaskaNativeAlone"
    },
    {
      "name": "Person With Age = 16 Years or More, Gender = Female, Race = Asian Alone",
      "dcid": "dc/g/Person_Age-Years16Onwards_Gender-Female_Race-AsianAlone"
    },
    {
      "name": "Person With Age = 16 Years or More, Gender = Female, Race = Black or African American Alone",
      "dcid": "dc/g/Person_Age-Years16Onwards_Gender-Female_Race-BlackOrAfricanAmericanAlone"
    },
    {
      "name": "Person With Age = 16 Years or More, Gender = Female, Race = Hispanic or Latino",
      "dcid": "dc/g/Person_Age-Years16Onwards_Gender-Female_Race-HispanicOrLatino"
    },
    {
      "name": "Person With Age = 16 Years or More, Gender = Female, Race = Native Hawaiian or Other Pacific Islander Alone",
      "dcid": "dc/g/Person_Age-Years16Onwards_Gender-Female_Race-NativeHawaiianOrOtherPacificIslanderAlone"
    },
    {
      "name": "Person With Age = 16 Years or More, Gender = Female, Race = Some Other Race Alone",
      "dcid": "dc/g/Person_Age-Years16Onwards_Gender-Female_Race-SomeOtherRaceAlone"
    },
    {
      "name": "Person With Age = 16 Years or More, Gender = Female, Race = Two or More Races",
      "dcid": "dc/g/Person_Age-Years16Onwards_Gender-Female_Race-TwoOrMoreRaces"
    },
    {
      "name": "Person With Age = 16 Years or More, Gender = Female, Race = White Alone",
      "dcid": "dc/g/Person_Age-Years16Onwards_Gender-Female_Race-WhiteAlone"
    },
    {
      "name": "Person With Age = 16 Years or More, Gender = Female, Race = White Alone Not Hispanic or Latino",
      "dcid": "dc/g/Person_Age-Years16Onwards_Gender-Female_Race-WhiteAloneNotHispanicOrLatino"
    },
    {
      "name": "Person With Age = 18 - 19 Years, Gender = Female, Race",
      "dcid": "dc/g/Person_Age-Years18To19_Gender-Female_Race"
    },
    {
      "name": "Person With Age = 18 - 19 Years, Gender = Female, Race = American Indian or Alaska Native Alone",
      "dcid": "dc/g/Person_Age-Years18To19_Gender-Female_Race-AmericanIndianOrAlaskaNativeAlone"
    },
    {
      "name": "Person With Age = 18 - 19 Years, Gender = Female, Race = Asian Alone",
      "dcid": "dc/g/Person_Age-Years18To19_Gender-Female_Race-AsianAlone"
    },
    {
      "name": "Person With Age = 18 - 19 Years, Gender = Female, Race = Black or African American Alone",
      "dcid": "dc/g/Person_Age-Years18To19_Gender-Female_Race-BlackOrAfricanAmericanAlone"
    },
    {
      "name": "Person With Age = 18 - 19 Years, Gender = Female, Race = Hispanic or Latino",
      "dcid": "dc/g/Person_Age-Years18To19_Gender-Female_Race-HispanicOrLatino"
    },
    {
      "name": "Person With Age = 18 - 19 Years, Gender = Female, Race = Native Hawaiian or Other Pacific Islander Alone",
      "dcid": "dc/g/Person_Age-Years18To19_Gender-Female_Race-NativeHawaiianOrOtherPacificIslanderAlone"
    },
    {
      "name": "Person With Age = 18 - 19 Years, Gender = Female, Race = Some Other Race Alone",
      "dcid": "dc/g/Person_Age-Years18To19_Gender-Female_Race-SomeOtherRaceAlone"
    },
    {
      "name": "Person With Age = 18 - 19 Years, Gender = Female, Race = Two or More Races",
      "dcid": "dc/g/Person_Age-Years18To19_Gender-Female_Race-TwoOrMoreRaces"
    },
    {
      "name": "Person With Age = 18 - 19 Years, Gender = Female, Race = White Alone",
      "dcid": "dc/g/Person_Age-Years18To19_Gender-Female_Race-WhiteAlone"
    },
    {
      "name": "Person With Age = 18 - 19 Years, Gender = Female, Race = White Alone Not Hispanic or Latino",
      "dcid": "dc/g/Person_Age-Years18To19_Gender-Female_Race-WhiteAloneNotHispanicOrLatino"
    },
    {
      "name": "Person With Age = 18 - 19 Years, Gender = Female, Type of School",
      "dcid": "dc/g/Person_Age-Years18To19_Gender-Female_TypeOfSchool"
    },
    {
      "name": "Person With Age = 18 - 19 Years, Gender = Female, Type of School = Not Enrolled in School",
      "dcid": "dc/g/Person_Age-Years18To19_Gender-Female_TypeOfSchool-NotEnrolledInSchool"
    },
    {
      "name": "Person With Age = 18 - 19 Years, Gender = Female, Type of School = Private School",
      "dcid": "dc/g/Person_Age-Years18To19_Gender-Female_TypeOfSchool-PrivateSchool"
    },
    {
      "name": "Person With Age = 18 - 19 Years, Gender = Female, Type of School = Public School",
      "dcid": "dc/g/Person_Age-Years18To19_Gender-Female_TypeOfSchool-PublicSchool"
    },
    {
      "name": "Person With Age = 18 - 24 Years, Educational Attainment = 9th To 12th Grade No Diploma, Gender = Female",
      "dcid": "dc/g/Person_Age-Years18To24_EducationalAttainment-9ThTo12ThGradeNoDiploma_Gender-Female"
    },
    {
      "name": "Person With Age = 18 - 24 Years, Educational Attainment = Associates Degree, Gender = Female",
      "dcid": "dc/g/Person_Age-Years18To24_EducationalAttainment-AssociatesDegree_Gender-Female"
    },
    {
      "name": "Person With Age = 18 - 24 Years, Educational Attainment = Bachelors Degree or Higher, Gender = Female",
      "dcid": "dc/g/Person_Age-Years18To24_EducationalAttainment-BachelorsDegreeOrHigher_Gender-Female"
    },
    {
      "name": "Person With Age = 18 - 24 Years, Educational Attainment = Bachelors Degree, Gender = Female",
      "dcid": "dc/g/Person_Age-Years18To24_EducationalAttainment-BachelorsDegree_Gender-Female"
    },
    {
      "name": "Person With Age = 18 - 24 Years, Educational Attainment = Graduate or Professional Degree, Gender = Female",
      "dcid": "dc/g/Person_Age-Years18To24_EducationalAttainment-GraduateOrProfessionalDegree_Gender-Female"
    },
    {
      "name": "Person With Age = 18 - 24 Years, Educational Attainment = High School Graduate Ged or Alternative, Gender = Female",
      "dcid": "dc/g/Person_Age-Years18To24_EducationalAttainment-HighSchoolGraduateGedOrAlternative_Gender-Female"
    },
    {
      "name": "Person With Age = 18 - 24 Years, Educational Attainment = High School Graduate Includes Equivalency, Gender = Female",
      "dcid": "dc/g/Person_Age-Years18To24_EducationalAttainment-HighSchoolGraduateIncludesEquivalency_Gender-Female"
    },
    {
      "name": "Person With Age = 18 - 24 Years, Educational Attainment = Less Than 9th Grade, Gender = Female",
      "dcid": "dc/g/Person_Age-Years18To24_EducationalAttainment-LessThan9ThGrade_Gender-Female"
    },
    {
      "name": "Person With Age = 18 - 24 Years, Educational Attainment = Some College No Degree, Gender = Female",
      "dcid": "dc/g/Person_Age-Years18To24_EducationalAttainment-SomeCollegeNoDegree_Gender-Female"
    },
    {
      "name": "Person With Age = 18 - 24 Years, Educational Attainment, Gender = Female",
      "dcid": "dc/g/Person_Age-Years18To24_EducationalAttainment_Gender-Female"
    },
    {
      "name": "Person With Age = 18 - 24 Years, Enrollment Level = Enrolled in Private College or Graduate School, Gender = Female",
      "dcid": "dc/g/Person_Age-Years18To24_EnrollmentLevel-EnrolledInPrivateCollegeOrGraduateSchool_Gender-Female"
    },
    {
      "name": "Person With Age = 18 - 24 Years, Enrollment Level = Enrolled in Public College or Graduate School, Gender = Female",
      "dcid": "dc/g/Person_Age-Years18To24_EnrollmentLevel-EnrolledInPublicCollegeOrGraduateSchool_Gender-Female"
    },
    {
      "name": "Person With Age = 18 - 24 Years, Enrollment Level = Not Enrolled in College or Graduate School, Gender = Female",
      "dcid": "dc/g/Person_Age-Years18To24_EnrollmentLevel-NotEnrolledInCollegeOrGraduateSchool_Gender-Female"
    },
    {
      "name": "Person With Age = 18 - 24 Years, Enrollment Level, Gender = Female",
      "dcid": "dc/g/Person_Age-Years18To24_EnrollmentLevel_Gender-Female"
    },
    {
      "name": "Person With Age = 18 - 24 Years, Gender = Female, Health Insurance",
      "dcid": "dc/g/Person_Age-Years18To24_Gender-Female_HealthInsurance"
    },
    {
      "name": "Person With Age = 18 - 24 Years, Gender = Female, Health Insurance = No Health Insurance",
      "dcid": "dc/g/Person_Age-Years18To24_Gender-Female_HealthInsurance-NoHealthInsurance"
    },
    {
      "name": "Person With Age = 18 - 24 Years, Gender = Female, Health Insurance = No Private Health Insurance",
      "dcid": "dc/g/Person_Age-Years18To24_Gender-Female_HealthInsurance-NoPrivateHealthInsurance"
    },
    {
      "name": "Person With Age = 18 - 24 Years, Gender = Female, Health Insurance = No Public Health Insurance",
      "dcid": "dc/g/Person_Age-Years18To24_Gender-Female_HealthInsurance-NoPublicHealthInsurance"
    },
    {
      "name": "Person With Age = 18 - 24 Years, Gender = Female, Health Insurance = With Health Insurance",
      "dcid": "dc/g/Person_Age-Years18To24_Gender-Female_HealthInsurance-WithHealthInsurance"
    },
    {
      "name": "Person With Age = 18 - 24 Years, Gender = Female, Health Insurance = With Private Health Insurance",
      "dcid": "dc/g/Person_Age-Years18To24_Gender-Female_HealthInsurance-WithPrivateHealthInsurance"
    },
    {
      "name": "Person With Age = 18 - 24 Years, Gender = Female, Health Insurance = With Public Health Insurance",
      "dcid": "dc/g/Person_Age-Years18To24_Gender-Female_HealthInsurance-WithPublicHealthInsurance"
    },
    {
      "name": "Person With Age = 18 - 24 Years, Gender = Female, Institutionalization",
      "dcid": "dc/g/Person_Age-Years18To24_Gender-Female_Institutionalization"
    },
    {
      "name": "Person With Age = 18 - 24 Years, Gender = Female, Institutionalization = Non Institutionalized",
      "dcid": "dc/g/Person_Age-Years18To24_Gender-Female_Institutionalization-NonInstitutionalized"
    },
    {
      "name": "Person With Age = 18 - 24 Years, Gender = Female, Poverty Status",
      "dcid": "dc/g/Person_Age-Years18To24_Gender-Female_PovertyStatus"
    },
    {
      "name": "Person With Age = 18 - 24 Years, Gender = Female, Poverty Status = Above Poverty Level in The Past 12 Months",
      "dcid": "dc/g/Person_Age-Years18To24_Gender-Female_PovertyStatus-AbovePovertyLevelInThePast12Months"
    },
    {
      "name": "Person With Age = 18 - 24 Years, Gender = Female, Poverty Status = Below Poverty Level in The Past 12 Months",
      "dcid": "dc/g/Person_Age-Years18To24_Gender-Female_PovertyStatus-BelowPovertyLevelInThePast12Months"
    },
    {
      "name": "Person With Age = 18 - 24 Years, Gender = Female, Race",
      "dcid": "dc/g/Person_Age-Years18To24_Gender-Female_Race"
    },
    {
      "name": "Person With Age = 18 - 24 Years, Gender = Female, Race = American Indian or Alaska Native Alone",
      "dcid": "dc/g/Person_Age-Years18To24_Gender-Female_Race-AmericanIndianOrAlaskaNativeAlone"
    },
    {
      "name": "Person With Age = 18 - 24 Years, Gender = Female, Race = Asian Alone",
      "dcid": "dc/g/Person_Age-Years18To24_Gender-Female_Race-AsianAlone"
    },
    {
      "name": "Person With Age = 18 - 24 Years, Gender = Female, Race = Black or African American Alone",
      "dcid": "dc/g/Person_Age-Years18To24_Gender-Female_Race-BlackOrAfricanAmericanAlone"
    },
    {
      "name": "Person With Age = 18 - 24 Years, Gender = Female, Race = Hispanic or Latino",
      "dcid": "dc/g/Person_Age-Years18To24_Gender-Female_Race-HispanicOrLatino"
    },
    {
      "name": "Person With Age = 18 - 24 Years, Gender = Female, Race = Native Hawaiian or Other Pacific Islander Alone",
      "dcid": "dc/g/Person_Age-Years18To24_Gender-Female_Race-NativeHawaiianOrOtherPacificIslanderAlone"
    },
    {
      "name": "Person With Age = 18 - 24 Years, Gender = Female, Race = Some Other Race Alone",
      "dcid": "dc/g/Person_Age-Years18To24_Gender-Female_Race-SomeOtherRaceAlone"
    },
    {
      "name": "Person With Age = 18 - 24 Years, Gender = Female, Race = Two or More Races",
      "dcid": "dc/g/Person_Age-Years18To24_Gender-Female_Race-TwoOrMoreRaces"
    },
    {
      "name": "Person With Age = 18 - 24 Years, Gender = Female, Race = White Alone",
      "dcid": "dc/g/Person_Age-Years18To24_Gender-Female_Race-WhiteAlone"
    },
    {
      "name": "Person With Age = 18 - 24 Years, Gender = Female, Race = White Alone Not Hispanic or Latino",
      "dcid": "dc/g/Person_Age-Years18To24_Gender-Female_Race-WhiteAloneNotHispanicOrLatino"
    },
    {
      "name": "Person With Age = 18 - 24 Years, Military Status = Civilian, Gender = Female",
      "dcid": "dc/g/Person_Age-Years18To24_Gender-Female_MilitaryStatus-Civilian"
    },
    {
      "name": "Person With Age = 18 - 24 Years, Military Status, Gender = Female",
      "dcid": "dc/g/Person_Age-Years18To24_Gender-Female_MilitaryStatus"
    },
    {
      "name": "Person With Age = 18 - 34 Years, Gender = Female, Veteran Status",
      "dcid": "dc/g/Person_Age-Years18To34_Gender-Female_VeteranStatus"
    },
    {
      "name": "Person With Age = 18 - 34 Years, Gender = Female, Veteran Status = Non Veteran",
      "dcid": "dc/g/Person_Age-Years18To34_Gender-Female_VeteranStatus-Nonveteran"
    },
    {
      "name": "Person With Age = 18 - 34 Years, Gender = Female, Veteran Status = Veteran",
      "dcid": "dc/g/Person_Age-Years18To34_Gender-Female_VeteranStatus-Veteran"
    },
    {
      "name": "Person With Age = 18 - 34 Years, Military Status = Civilian, Gender = Female",
      "dcid": "dc/g/Person_Age-Years18To34_Gender-Female_MilitaryStatus-Civilian"
    },
    {
      "name": "Person With Age = 18 - 34 Years, Military Status, Gender = Female",
      "dcid": "dc/g/Person_Age-Years18To34_Gender-Female_MilitaryStatus"
    },
    {
      "name": "Person With Age = 18 - 64 Years, Family Income = 1.4 - 4 Ratio To Poverty Line, Gender = Female",
      "dcid": "dc/g/Person_Age-Years18To64_FamilyIncome-RatioToPovertyLine1.38To4_Gender-Female"
    },
    {
      "name": "Person With Age = 18 - 64 Years, Family Income = 1.4 Ratio To Poverty Line or Less, Gender = Female",
      "dcid": "dc/g/Person_Age-Years18To64_FamilyIncome-RatioToPovertyLineUpto1.38_Gender-Female"
    },
    {
      "name": "Person With Age = 18 - 64 Years, Family Income = 2 Ratio To Poverty Line or Less, Gender = Female",
      "dcid": "dc/g/Person_Age-Years18To64_FamilyIncome-RatioToPovertyLineUpto2_Gender-Female"
    },
    {
      "name": "Person With Age = 18 - 64 Years, Family Income = 2.5 Ratio To Poverty Line or Less, Gender = Female",
      "dcid": "dc/g/Person_Age-Years18To64_FamilyIncome-RatioToPovertyLineUpto2.5_Gender-Female"
    },
    {
      "name": "Person With Age = 18 - 64 Years, Family Income = 4 Ratio To Poverty Line or Less, Gender = Female",
      "dcid": "dc/g/Person_Age-Years18To64_FamilyIncome-RatioToPovertyLineUpto4_Gender-Female"
    },
    {
      "name": "Person With Age = 18 - 64 Years, Family Income, Gender = Female",
      "dcid": "dc/g/Person_Age-Years18To64_FamilyIncome_Gender-Female"
    },
    {
      "name": "Person With Age = 18 - 64 Years, Gender = Female, Health Insurance",
      "dcid": "dc/g/Person_Age-Years18To64_Gender-Female_HealthInsurance"
    },
    {
      "name": "Person With Age = 18 - 64 Years, Gender = Female, Health Insurance = No Health Insurance",
      "dcid": "dc/g/Person_Age-Years18To64_Gender-Female_HealthInsurance-NoHealthInsurance"
    },
    {
      "name": "Person With Age = 18 - 64 Years, Gender = Female, Health Insurance = With Health Insurance",
      "dcid": "dc/g/Person_Age-Years18To64_Gender-Female_HealthInsurance-WithHealthInsurance"
    },
    {
      "name": "Person With Age = 18 - 64 Years, Gender = Female, Race",
      "dcid": "dc/g/Person_Age-Years18To64_Gender-Female_Race"
    },
    {
      "name": "Person With Age = 18 - 64 Years, Gender = Female, Race = Black or African American Alone",
      "dcid": "dc/g/Person_Age-Years18To64_Gender-Female_Race-BlackOrAfricanAmericanAlone"
    },
    {
      "name": "Person With Age = 18 - 64 Years, Gender = Female, Race = Hispanic or Latino",
      "dcid": "dc/g/Person_Age-Years18To64_Gender-Female_Race-HispanicOrLatino"
    },
    {
      "name": "Person With Age = 18 - 64 Years, Gender = Female, Race = White Alone",
      "dcid": "dc/g/Person_Age-Years18To64_Gender-Female_Race-WhiteAlone"
    },
    {
      "name": "Person With Age = 19 - 25 Years, Gender = Female, Health Insurance",
      "dcid": "dc/g/Person_Age-Years19To25_Gender-Female_HealthInsurance"
    },
    {
      "name": "Person With Age = 19 - 25 Years, Gender = Female, Health Insurance = No Health Insurance",
      "dcid": "dc/g/Person_Age-Years19To25_Gender-Female_HealthInsurance-NoHealthInsurance"
    },
    {
      "name": "Person With Age = 19 - 25 Years, Gender = Female, Health Insurance = No Private Health Insurance",
      "dcid": "dc/g/Person_Age-Years19To25_Gender-Female_HealthInsurance-NoPrivateHealthInsurance"
    },
    {
      "name": "Person With Age = 19 - 25 Years, Gender = Female, Health Insurance = No Public Health Insurance",
      "dcid": "dc/g/Person_Age-Years19To25_Gender-Female_HealthInsurance-NoPublicHealthInsurance"
    },
    {
      "name": "Person With Age = 19 - 25 Years, Gender = Female, Health Insurance = With Health Insurance",
      "dcid": "dc/g/Person_Age-Years19To25_Gender-Female_HealthInsurance-WithHealthInsurance"
    },
    {
      "name": "Person With Age = 19 - 25 Years, Gender = Female, Health Insurance = With Private Health Insurance",
      "dcid": "dc/g/Person_Age-Years19To25_Gender-Female_HealthInsurance-WithPrivateHealthInsurance"
    },
    {
      "name": "Person With Age = 19 - 25 Years, Gender = Female, Health Insurance = With Public Health Insurance",
      "dcid": "dc/g/Person_Age-Years19To25_Gender-Female_HealthInsurance-WithPublicHealthInsurance"
    },
    {
      "name": "Person With Age = 19 - 25 Years, Gender = Female, Institutionalization",
      "dcid": "dc/g/Person_Age-Years19To25_Gender-Female_Institutionalization"
    },
    {
      "name": "Person With Age = 19 - 25 Years, Gender = Female, Institutionalization = Non Institutionalized",
      "dcid": "dc/g/Person_Age-Years19To25_Gender-Female_Institutionalization-NonInstitutionalized"
    },
    {
      "name": "Person With Age = 19 - 25 Years, Military Status = Civilian, Gender = Female",
      "dcid": "dc/g/Person_Age-Years19To25_Gender-Female_MilitaryStatus-Civilian"
    },
    {
      "name": "Person With Age = 19 - 25 Years, Military Status, Gender = Female",
      "dcid": "dc/g/Person_Age-Years19To25_Gender-Female_MilitaryStatus"
    },
    {
      "name": "Person With Age = 20 - 21 Years, Employment Status = Employed, Gender = Female",
      "dcid": "dc/g/Person_Age-Years20To21_EmploymentStatus-Employed_Gender-Female"
    },
    {
      "name": "Person With Age = 20 - 21 Years, Employment Status = Not in Labor Force, Gender = Female",
      "dcid": "dc/g/Person_Age-Years20To21_EmploymentStatus-NotInLaborForce_Gender-Female"
    },
    {
      "name": "Person With Age = 20 - 21 Years, Employment Status = Unemployed, Gender = Female",
      "dcid": "dc/g/Person_Age-Years20To21_EmploymentStatus-Unemployed_Gender-Female"
    },
    {
      "name": "Person With Age = 20 - 21 Years, Employment Status = in Labor Force, Gender = Female",
      "dcid": "dc/g/Person_Age-Years20To21_EmploymentStatus-InLaborForce_Gender-Female"
    },
    {
      "name": "Person With Age = 20 - 21 Years, Employment Status, Gender = Female",
      "dcid": "dc/g/Person_Age-Years20To21_EmploymentStatus_Gender-Female"
    },
    {
      "name": "Person With Age = 20 - 21 Years, Military Status = Civilian, Gender = Female",
      "dcid": "dc/g/Person_Age-Years20To21_Gender-Female_MilitaryStatus-Civilian"
    },
    {
      "name": "Person With Age = 20 - 21 Years, Military Status = in Armed Forces, Gender = Female",
      "dcid": "dc/g/Person_Age-Years20To21_Gender-Female_MilitaryStatus-InArmedForces"
    },
    {
      "name": "Person With Age = 20 - 21 Years, Military Status, Gender = Female",
      "dcid": "dc/g/Person_Age-Years20To21_Gender-Female_MilitaryStatus"
    },
    {
      "name": "Person With Age = 20 - 24 Years, Gender = Female, Race",
      "dcid": "dc/g/Person_Age-Years20To24_Gender-Female_Race"
    },
    {
      "name": "Person With Age = 20 - 24 Years, Gender = Female, Race = American Indian or Alaska Native Alone",
      "dcid": "dc/g/Person_Age-Years20To24_Gender-Female_Race-AmericanIndianOrAlaskaNativeAlone"
    },
    {
      "name": "Person With Age = 20 - 24 Years, Gender = Female, Race = Asian Alone",
      "dcid": "dc/g/Person_Age-Years20To24_Gender-Female_Race-AsianAlone"
    },
    {
      "name": "Person With Age = 20 - 24 Years, Gender = Female, Race = Black or African American Alone",
      "dcid": "dc/g/Person_Age-Years20To24_Gender-Female_Race-BlackOrAfricanAmericanAlone"
    },
    {
      "name": "Person With Age = 20 - 24 Years, Gender = Female, Race = Hispanic or Latino",
      "dcid": "dc/g/Person_Age-Years20To24_Gender-Female_Race-HispanicOrLatino"
    },
    {
      "name": "Person With Age = 20 - 24 Years, Gender = Female, Race = Native Hawaiian or Other Pacific Islander Alone",
      "dcid": "dc/g/Person_Age-Years20To24_Gender-Female_Race-NativeHawaiianOrOtherPacificIslanderAlone"
    },
    {
      "name": "Person With Age = 20 - 24 Years, Gender = Female, Race = Some Other Race Alone",
      "dcid": "dc/g/Person_Age-Years20To24_Gender-Female_Race-SomeOtherRaceAlone"
    },
    {
      "name": "Person With Age = 20 - 24 Years, Gender = Female, Race = Two or More Races",
      "dcid": "dc/g/Person_Age-Years20To24_Gender-Female_Race-TwoOrMoreRaces"
    },
    {
      "name": "Person With Age = 20 - 24 Years, Gender = Female, Race = White Alone",
      "dcid": "dc/g/Person_Age-Years20To24_Gender-Female_Race-WhiteAlone"
    },
    {
      "name": "Person With Age = 20 - 24 Years, Gender = Female, Race = White Alone Not Hispanic or Latino",
      "dcid": "dc/g/Person_Age-Years20To24_Gender-Female_Race-WhiteAloneNotHispanicOrLatino"
    },
    {
      "name": "Person With Age = 20 - 24 Years, Gender = Female, Type of School",
      "dcid": "dc/g/Person_Age-Years20To24_Gender-Female_TypeOfSchool"
    },
    {
      "name": "Person With Age = 20 - 24 Years, Gender = Female, Type of School = Not Enrolled in School",
      "dcid": "dc/g/Person_Age-Years20To24_Gender-Female_TypeOfSchool-NotEnrolledInSchool"
    },
    {
      "name": "Person With Age = 20 - 24 Years, Gender = Female, Type of School = Private School",
      "dcid": "dc/g/Person_Age-Years20To24_Gender-Female_TypeOfSchool-PrivateSchool"
    },
    {
      "name": "Person With Age = 20 - 24 Years, Gender = Female, Type of School = Public School",
      "dcid": "dc/g/Person_Age-Years20To24_Gender-Female_TypeOfSchool-PublicSchool"
    },
    {
      "name": "Person With Age = 21 - 64 Years, Family Income = 1.4 - 4 Ratio To Poverty Line, Gender = Female",
      "dcid": "dc/g/Person_Age-Years21To64_FamilyIncome-RatioToPovertyLine1.38To4_Gender-Female"
    },
    {
      "name": "Person With Age = 21 - 64 Years, Family Income = 1.4 Ratio To Poverty Line or Less, Gender = Female",
      "dcid": "dc/g/Person_Age-Years21To64_FamilyIncome-RatioToPovertyLineUpto1.38_Gender-Female"
    },
    {
      "name": "Person With Age = 21 - 64 Years, Family Income = 2 Ratio To Poverty Line or Less, Gender = Female",
      "dcid": "dc/g/Person_Age-Years21To64_FamilyIncome-RatioToPovertyLineUpto2_Gender-Female"
    },
    {
      "name": "Person With Age = 21 - 64 Years, Family Income = 2.5 Ratio To Poverty Line or Less, Gender = Female",
      "dcid": "dc/g/Person_Age-Years21To64_FamilyIncome-RatioToPovertyLineUpto2.5_Gender-Female"
    },
    {
      "name": "Person With Age = 21 - 64 Years, Family Income = 4 Ratio To Poverty Line or Less, Gender = Female",
      "dcid": "dc/g/Person_Age-Years21To64_FamilyIncome-RatioToPovertyLineUpto4_Gender-Female"
    },
    {
      "name": "Person With Age = 21 - 64 Years, Family Income, Gender = Female",
      "dcid": "dc/g/Person_Age-Years21To64_FamilyIncome_Gender-Female"
    },
    {
      "name": "Person With Age = 21 - 64 Years, Gender = Female, Health Insurance",
      "dcid": "dc/g/Person_Age-Years21To64_Gender-Female_HealthInsurance"
    },
    {
      "name": "Person With Age = 21 - 64 Years, Gender = Female, Health Insurance = No Health Insurance",
      "dcid": "dc/g/Person_Age-Years21To64_Gender-Female_HealthInsurance-NoHealthInsurance"
    },
    {
      "name": "Person With Age = 21 - 64 Years, Gender = Female, Health Insurance = With Health Insurance",
      "dcid": "dc/g/Person_Age-Years21To64_Gender-Female_HealthInsurance-WithHealthInsurance"
    },
    {
      "name": "Person With Age = 21 - 64 Years, Gender = Female, Race",
      "dcid": "dc/g/Person_Age-Years21To64_Gender-Female_Race"
    },
    {
      "name": "Person With Age = 21 - 64 Years, Gender = Female, Race = Black or African American Alone",
      "dcid": "dc/g/Person_Age-Years21To64_Gender-Female_Race-BlackOrAfricanAmericanAlone"
    },
    {
      "name": "Person With Age = 21 - 64 Years, Gender = Female, Race = Hispanic or Latino",
      "dcid": "dc/g/Person_Age-Years21To64_Gender-Female_Race-HispanicOrLatino"
    },
    {
      "name": "Person With Age = 21 - 64 Years, Gender = Female, Race = White Alone",
      "dcid": "dc/g/Person_Age-Years21To64_Gender-Female_Race-WhiteAlone"
    },
    {
      "name": "Person With Age = 22 - 24 Years, Employment Status = Employed, Gender = Female",
      "dcid": "dc/g/Person_Age-Years22To24_EmploymentStatus-Employed_Gender-Female"
    },
    {
      "name": "Person With Age = 22 - 24 Years, Employment Status = Not in Labor Force, Gender = Female",
      "dcid": "dc/g/Person_Age-Years22To24_EmploymentStatus-NotInLaborForce_Gender-Female"
    },
    {
      "name": "Person With Age = 22 - 24 Years, Employment Status = Unemployed, Gender = Female",
      "dcid": "dc/g/Person_Age-Years22To24_EmploymentStatus-Unemployed_Gender-Female"
    },
    {
      "name": "Person With Age = 22 - 24 Years, Employment Status = in Labor Force, Gender = Female",
      "dcid": "dc/g/Person_Age-Years22To24_EmploymentStatus-InLaborForce_Gender-Female"
    },
    {
      "name": "Person With Age = 22 - 24 Years, Employment Status, Gender = Female",
      "dcid": "dc/g/Person_Age-Years22To24_EmploymentStatus_Gender-Female"
    },
    {
      "name": "Person With Age = 22 - 24 Years, Military Status = Civilian, Gender = Female",
      "dcid": "dc/g/Person_Age-Years22To24_Gender-Female_MilitaryStatus-Civilian"
    },
    {
      "name": "Person With Age = 22 - 24 Years, Military Status = in Armed Forces, Gender = Female",
      "dcid": "dc/g/Person_Age-Years22To24_Gender-Female_MilitaryStatus-InArmedForces"
    },
    {
      "name": "Person With Age = 22 - 24 Years, Military Status, Gender = Female",
      "dcid": "dc/g/Person_Age-Years22To24_Gender-Female_MilitaryStatus"
    },
    {
      "name": "Person With Age = 25 - 29 Years, Employment Status = Employed, Gender = Female",
      "dcid": "dc/g/Person_Age-Years25To29_EmploymentStatus-Employed_Gender-Female"
    },
    {
      "name": "Person With Age = 25 - 29 Years, Employment Status = Not in Labor Force, Gender = Female",
      "dcid": "dc/g/Person_Age-Years25To29_EmploymentStatus-NotInLaborForce_Gender-Female"
    },
    {
      "name": "Person With Age = 25 - 29 Years, Employment Status = Unemployed, Gender = Female",
      "dcid": "dc/g/Person_Age-Years25To29_EmploymentStatus-Unemployed_Gender-Female"
    },
    {
      "name": "Person With Age = 25 - 29 Years, Employment Status = in Labor Force, Gender = Female",
      "dcid": "dc/g/Person_Age-Years25To29_EmploymentStatus-InLaborForce_Gender-Female"
    },
    {
      "name": "Person With Age = 25 - 29 Years, Employment Status, Gender = Female",
      "dcid": "dc/g/Person_Age-Years25To29_EmploymentStatus_Gender-Female"
    },
    {
      "name": "Person With Age = 25 - 29 Years, Gender = Female, Race",
      "dcid": "dc/g/Person_Age-Years25To29_Gender-Female_Race"
    },
    {
      "name": "Person With Age = 25 - 29 Years, Gender = Female, Race = American Indian or Alaska Native Alone",
      "dcid": "dc/g/Person_Age-Years25To29_Gender-Female_Race-AmericanIndianOrAlaskaNativeAlone"
    },
    {
      "name": "Person With Age = 25 - 29 Years, Gender = Female, Race = Asian Alone",
      "dcid": "dc/g/Person_Age-Years25To29_Gender-Female_Race-AsianAlone"
    },
    {
      "name": "Person With Age = 25 - 29 Years, Gender = Female, Race = Black or African American Alone",
      "dcid": "dc/g/Person_Age-Years25To29_Gender-Female_Race-BlackOrAfricanAmericanAlone"
    },
    {
      "name": "Person With Age = 25 - 29 Years, Gender = Female, Race = Hispanic or Latino",
      "dcid": "dc/g/Person_Age-Years25To29_Gender-Female_Race-HispanicOrLatino"
    },
    {
      "name": "Person With Age = 25 - 29 Years, Gender = Female, Race = Native Hawaiian or Other Pacific Islander Alone",
      "dcid": "dc/g/Person_Age-Years25To29_Gender-Female_Race-NativeHawaiianOrOtherPacificIslanderAlone"
    },
    {
      "name": "Person With Age = 25 - 29 Years, Gender = Female, Race = Some Other Race Alone",
      "dcid": "dc/g/Person_Age-Years25To29_Gender-Female_Race-SomeOtherRaceAlone"
    },
    {
      "name": "Person With Age = 25 - 29 Years, Gender = Female, Race = Two or More Races",
      "dcid": "dc/g/Person_Age-Years25To29_Gender-Female_Race-TwoOrMoreRaces"
    },
    {
      "name": "Person With Age = 25 - 29 Years, Gender = Female, Race = White Alone",
      "dcid": "dc/g/Person_Age-Years25To29_Gender-Female_Race-WhiteAlone"
    },
    {
      "name": "Person With Age = 25 - 29 Years, Gender = Female, Race = White Alone Not Hispanic or Latino",
      "dcid": "dc/g/Person_Age-Years25To29_Gender-Female_Race-WhiteAloneNotHispanicOrLatino"
    },
    {
      "name": "Person With Age = 25 - 29 Years, Military Status = Civilian, Gender = Female",
      "dcid": "dc/g/Person_Age-Years25To29_Gender-Female_MilitaryStatus-Civilian"
    },
    {
      "name": "Person With Age = 25 - 29 Years, Military Status = in Armed Forces, Gender = Female",
      "dcid": "dc/g/Person_Age-Years25To29_Gender-Female_MilitaryStatus-InArmedForces"
    },
    {
      "name": "Person With Age = 25 - 29 Years, Military Status, Gender = Female",
      "dcid": "dc/g/Person_Age-Years25To29_Gender-Female_MilitaryStatus"
    },
    {
      "name": "Person With Age = 25 - 34 Years, Educational Attainment = 9th To 12th Grade No Diploma, Gender = Female",
      "dcid": "dc/g/Person_Age-Years25To34_EducationalAttainment-9ThTo12ThGradeNoDiploma_Gender-Female"
    },
    {
      "name": "Person With Age = 25 - 34 Years, Educational Attainment = Associates Degree, Gender = Female",
      "dcid": "dc/g/Person_Age-Years25To34_EducationalAttainment-AssociatesDegree_Gender-Female"
    },
    {
      "name": "Person With Age = 25 - 34 Years, Educational Attainment = Bachelors Degree or Higher, Gender = Female",
      "dcid": "dc/g/Person_Age-Years25To34_EducationalAttainment-BachelorsDegreeOrHigher_Gender-Female"
    },
    {
      "name": "Person With Age = 25 - 34 Years, Educational Attainment = Bachelors Degree, Gender = Female",
      "dcid": "dc/g/Person_Age-Years25To34_EducationalAttainment-BachelorsDegree_Gender-Female"
    },
    {
      "name": "Person With Age = 25 - 34 Years, Educational Attainment = Graduate or Professional Degree, Gender = Female",
      "dcid": "dc/g/Person_Age-Years25To34_EducationalAttainment-GraduateOrProfessionalDegree_Gender-Female"
    },
    {
      "name": "Person With Age = 25 - 34 Years, Educational Attainment = High School Graduate Ged or Alternative, Gender = Female",
      "dcid": "dc/g/Person_Age-Years25To34_EducationalAttainment-HighSchoolGraduateGedOrAlternative_Gender-Female"
    },
    {
      "name": "Person With Age = 25 - 34 Years, Educational Attainment = High School Graduate Includes Equivalency, Gender = Female",
      "dcid": "dc/g/Person_Age-Years25To34_EducationalAttainment-HighSchoolGraduateIncludesEquivalency_Gender-Female"
    },
    {
      "name": "Person With Age = 25 - 34 Years, Educational Attainment = Less Than 9th Grade, Gender = Female",
      "dcid": "dc/g/Person_Age-Years25To34_EducationalAttainment-LessThan9ThGrade_Gender-Female"
    },
    {
      "name": "Person With Age = 25 - 34 Years, Educational Attainment = Some College No Degree, Gender = Female",
      "dcid": "dc/g/Person_Age-Years25To34_EducationalAttainment-SomeCollegeNoDegree_Gender-Female"
    },
    {
      "name": "Person With Age = 25 - 34 Years, Educational Attainment, Gender = Female",
      "dcid": "dc/g/Person_Age-Years25To34_EducationalAttainment_Gender-Female"
    },
    {
      "name": "Person With Age = 25 - 34 Years, Enrollment Level = Enrolled in Private College or Graduate School, Gender = Female",
      "dcid": "dc/g/Person_Age-Years25To34_EnrollmentLevel-EnrolledInPrivateCollegeOrGraduateSchool_Gender-Female"
    },
    {
      "name": "Person With Age = 25 - 34 Years, Enrollment Level = Enrolled in Public College or Graduate School, Gender = Female",
      "dcid": "dc/g/Person_Age-Years25To34_EnrollmentLevel-EnrolledInPublicCollegeOrGraduateSchool_Gender-Female"
    },
    {
      "name": "Person With Age = 25 - 34 Years, Enrollment Level = Not Enrolled in College or Graduate School, Gender = Female",
      "dcid": "dc/g/Person_Age-Years25To34_EnrollmentLevel-NotEnrolledInCollegeOrGraduateSchool_Gender-Female"
    },
    {
      "name": "Person With Age = 25 - 34 Years, Enrollment Level, Gender = Female",
      "dcid": "dc/g/Person_Age-Years25To34_EnrollmentLevel_Gender-Female"
    },
    {
      "name": "Person With Age = 25 - 34 Years, Gender = Female, Health Insurance",
      "dcid": "dc/g/Person_Age-Years25To34_Gender-Female_HealthInsurance"
    },
    {
      "name": "Person With Age = 25 - 34 Years, Gender = Female, Health Insurance = No Health Insurance",
      "dcid": "dc/g/Person_Age-Years25To34_Gender-Female_HealthInsurance-NoHealthInsurance"
    },
    {
      "name": "Person With Age = 25 - 34 Years, Gender = Female, Health Insurance = No Private Health Insurance",
      "dcid": "dc/g/Person_Age-Years25To34_Gender-Female_HealthInsurance-NoPrivateHealthInsurance"
    },
    {
      "name": "Person With Age = 25 - 34 Years, Gender = Female, Health Insurance = No Public Health Insurance",
      "dcid": "dc/g/Person_Age-Years25To34_Gender-Female_HealthInsurance-NoPublicHealthInsurance"
    },
    {
      "name": "Person With Age = 25 - 34 Years, Gender = Female, Health Insurance = With Health Insurance",
      "dcid": "dc/g/Person_Age-Years25To34_Gender-Female_HealthInsurance-WithHealthInsurance"
    },
    {
      "name": "Person With Age = 25 - 34 Years, Gender = Female, Health Insurance = With Private Health Insurance",
      "dcid": "dc/g/Person_Age-Years25To34_Gender-Female_HealthInsurance-WithPrivateHealthInsurance"
    },
    {
      "name": "Person With Age = 25 - 34 Years, Gender = Female, Health Insurance = With Public Health Insurance",
      "dcid": "dc/g/Person_Age-Years25To34_Gender-Female_HealthInsurance-WithPublicHealthInsurance"
    },
    {
      "name": "Person With Age = 25 - 34 Years, Gender = Female, Institutionalization",
      "dcid": "dc/g/Person_Age-Years25To34_Gender-Female_Institutionalization"
    },
    {
      "name": "Person With Age = 25 - 34 Years, Gender = Female, Institutionalization = Non Institutionalized",
      "dcid": "dc/g/Person_Age-Years25To34_Gender-Female_Institutionalization-NonInstitutionalized"
    },
    {
      "name": "Person With Age = 25 - 34 Years, Gender = Female, Poverty Status",
      "dcid": "dc/g/Person_Age-Years25To34_Gender-Female_PovertyStatus"
    },
    {
      "name": "Person With Age = 25 - 34 Years, Gender = Female, Poverty Status = Above Poverty Level in The Past 12 Months",
      "dcid": "dc/g/Person_Age-Years25To34_Gender-Female_PovertyStatus-AbovePovertyLevelInThePast12Months"
    },
    {
      "name": "Person With Age = 25 - 34 Years, Gender = Female, Poverty Status = Below Poverty Level in The Past 12 Months",
      "dcid": "dc/g/Person_Age-Years25To34_Gender-Female_PovertyStatus-BelowPovertyLevelInThePast12Months"
    },
    {
      "name": "Person With Age = 25 - 34 Years, Gender = Female, Race",
      "dcid": "dc/g/Person_Age-Years25To34_Gender-Female_Race"
    },
    {
      "name": "Person With Age = 25 - 34 Years, Gender = Female, Race = American Indian or Alaska Native Alone",
      "dcid": "dc/g/Person_Age-Years25To34_Gender-Female_Race-AmericanIndianOrAlaskaNativeAlone"
    },
    {
      "name": "Person With Age = 25 - 34 Years, Gender = Female, Race = Asian Alone",
      "dcid": "dc/g/Person_Age-Years25To34_Gender-Female_Race-AsianAlone"
    },
    {
      "name": "Person With Age = 25 - 34 Years, Gender = Female, Race = Black or African American Alone",
      "dcid": "dc/g/Person_Age-Years25To34_Gender-Female_Race-BlackOrAfricanAmericanAlone"
    },
    {
      "name": "Person With Age = 25 - 34 Years, Gender = Female, Race = Hispanic or Latino",
      "dcid": "dc/g/Person_Age-Years25To34_Gender-Female_Race-HispanicOrLatino"
    },
    {
      "name": "Person With Age = 25 - 34 Years, Gender = Female, Race = Native Hawaiian or Other Pacific Islander Alone",
      "dcid": "dc/g/Person_Age-Years25To34_Gender-Female_Race-NativeHawaiianOrOtherPacificIslanderAlone"
    },
    {
      "name": "Person With Age = 25 - 34 Years, Gender = Female, Race = Some Other Race Alone",
      "dcid": "dc/g/Person_Age-Years25To34_Gender-Female_Race-SomeOtherRaceAlone"
    },
    {
      "name": "Person With Age = 25 - 34 Years, Gender = Female, Race = Two or More Races",
      "dcid": "dc/g/Person_Age-Years25To34_Gender-Female_Race-TwoOrMoreRaces"
    },
    {
      "name": "Person With Age = 25 - 34 Years, Gender = Female, Race = White Alone",
      "dcid": "dc/g/Person_Age-Years25To34_Gender-Female_Race-WhiteAlone"
    },
    {
      "name": "Person With Age = 25 - 34 Years, Gender = Female, Race = White Alone Not Hispanic or Latino",
      "dcid": "dc/g/Person_Age-Years25To34_Gender-Female_Race-WhiteAloneNotHispanicOrLatino"
    },
    {
      "name": "Person With Age = 25 - 34 Years, Gender = Female, Type of School",
      "dcid": "dc/g/Person_Age-Years25To34_Gender-Female_TypeOfSchool"
    },
    {
      "name": "Person With Age = 25 - 34 Years, Gender = Female, Type of School = Not Enrolled in School",
      "dcid": "dc/g/Person_Age-Years25To34_Gender-Female_TypeOfSchool-NotEnrolledInSchool"
    },
    {
      "name": "Person With Age = 25 - 34 Years, Gender = Female, Type of School = Private School",
      "dcid": "dc/g/Person_Age-Years25To34_Gender-Female_TypeOfSchool-PrivateSchool"
    },
    {
      "name": "Person With Age = 25 - 34 Years, Gender = Female, Type of School = Public School",
      "dcid": "dc/g/Person_Age-Years25To34_Gender-Female_TypeOfSchool-PublicSchool"
    },
    {
      "name": "Person With Age = 25 - 34 Years, Military Status = Civilian, Gender = Female",
      "dcid": "dc/g/Person_Age-Years25To34_Gender-Female_MilitaryStatus-Civilian"
    },
    {
      "name": "Person With Age = 25 - 34 Years, Military Status, Gender = Female",
      "dcid": "dc/g/Person_Age-Years25To34_Gender-Female_MilitaryStatus"
    },
    {
      "name": "Person With Age = 25 Years or More, Gender = Female, Race",
      "dcid": "dc/g/Person_Age-Years25Onwards_Gender-Female_Race"
    },
    {
      "name": "Person With Age = 25 Years or More, Gender = Female, Race = American Indian or Alaska Native Alone",
      "dcid": "dc/g/Person_Age-Years25Onwards_Gender-Female_Race-AmericanIndianOrAlaskaNativeAlone"
    },
    {
      "name": "Person With Age = 25 Years or More, Gender = Female, Race = Asian Alone",
      "dcid": "dc/g/Person_Age-Years25Onwards_Gender-Female_Race-AsianAlone"
    },
    {
      "name": "Person With Age = 25 Years or More, Gender = Female, Race = Black or African American Alone",
      "dcid": "dc/g/Person_Age-Years25Onwards_Gender-Female_Race-BlackOrAfricanAmericanAlone"
    },
    {
      "name": "Person With Age = 25 Years or More, Gender = Female, Race = Hispanic or Latino",
      "dcid": "dc/g/Person_Age-Years25Onwards_Gender-Female_Race-HispanicOrLatino"
    },
    {
      "name": "Person With Age = 25 Years or More, Gender = Female, Race = Native Hawaiian or Other Pacific Islander Alone",
      "dcid": "dc/g/Person_Age-Years25Onwards_Gender-Female_Race-NativeHawaiianOrOtherPacificIslanderAlone"
    },
    {
      "name": "Person With Age = 25 Years or More, Gender = Female, Race = Some Other Race Alone",
      "dcid": "dc/g/Person_Age-Years25Onwards_Gender-Female_Race-SomeOtherRaceAlone"
    },
    {
      "name": "Person With Age = 25 Years or More, Gender = Female, Race = Two or More Races",
      "dcid": "dc/g/Person_Age-Years25Onwards_Gender-Female_Race-TwoOrMoreRaces"
    },
    {
      "name": "Person With Age = 25 Years or More, Gender = Female, Race = White Alone",
      "dcid": "dc/g/Person_Age-Years25Onwards_Gender-Female_Race-WhiteAlone"
    },
    {
      "name": "Person With Age = 25 Years or More, Gender = Female, Race = White Alone Not Hispanic or Latino",
      "dcid": "dc/g/Person_Age-Years25Onwards_Gender-Female_Race-WhiteAloneNotHispanicOrLatino"
    },
    {
      "name": "Person With Age = 26 - 34 Years, Gender = Female, Health Insurance",
      "dcid": "dc/g/Person_Age-Years26To34_Gender-Female_HealthInsurance"
    },
    {
      "name": "Person With Age = 26 - 34 Years, Gender = Female, Health Insurance = No Health Insurance",
      "dcid": "dc/g/Person_Age-Years26To34_Gender-Female_HealthInsurance-NoHealthInsurance"
    },
    {
      "name": "Person With Age = 26 - 34 Years, Gender = Female, Health Insurance = No Private Health Insurance",
      "dcid": "dc/g/Person_Age-Years26To34_Gender-Female_HealthInsurance-NoPrivateHealthInsurance"
    },
    {
      "name": "Person With Age = 26 - 34 Years, Gender = Female, Health Insurance = No Public Health Insurance",
      "dcid": "dc/g/Person_Age-Years26To34_Gender-Female_HealthInsurance-NoPublicHealthInsurance"
    },
    {
      "name": "Person With Age = 26 - 34 Years, Gender = Female, Health Insurance = With Health Insurance",
      "dcid": "dc/g/Person_Age-Years26To34_Gender-Female_HealthInsurance-WithHealthInsurance"
    },
    {
      "name": "Person With Age = 26 - 34 Years, Gender = Female, Health Insurance = With Private Health Insurance",
      "dcid": "dc/g/Person_Age-Years26To34_Gender-Female_HealthInsurance-WithPrivateHealthInsurance"
    },
    {
      "name": "Person With Age = 26 - 34 Years, Gender = Female, Health Insurance = With Public Health Insurance",
      "dcid": "dc/g/Person_Age-Years26To34_Gender-Female_HealthInsurance-WithPublicHealthInsurance"
    },
    {
      "name": "Person With Age = 26 - 34 Years, Gender = Female, Institutionalization",
      "dcid": "dc/g/Person_Age-Years26To34_Gender-Female_Institutionalization"
    },
    {
      "name": "Person With Age = 26 - 34 Years, Gender = Female, Institutionalization = Non Institutionalized",
      "dcid": "dc/g/Person_Age-Years26To34_Gender-Female_Institutionalization-NonInstitutionalized"
    },
    {
      "name": "Person With Age = 26 - 34 Years, Military Status = Civilian, Gender = Female",
      "dcid": "dc/g/Person_Age-Years26To34_Gender-Female_MilitaryStatus-Civilian"
    },
    {
      "name": "Person With Age = 26 - 34 Years, Military Status, Gender = Female",
      "dcid": "dc/g/Person_Age-Years26To34_Gender-Female_MilitaryStatus"
    },
    {
      "name": "Person With Age = 3 - 4 Years, Gender = Female, Type of School",
      "dcid": "dc/g/Person_Age-Years3To4_Gender-Female_TypeOfSchool"
    },
    {
      "name": "Person With Age = 3 - 4 Years, Gender = Female, Type of School = Not Enrolled in School",
      "dcid": "dc/g/Person_Age-Years3To4_Gender-Female_TypeOfSchool-NotEnrolledInSchool"
    },
    {
      "name": "Person With Age = 3 - 4 Years, Gender = Female, Type of School = Private School",
      "dcid": "dc/g/Person_Age-Years3To4_Gender-Female_TypeOfSchool-PrivateSchool"
    },
    {
      "name": "Person With Age = 3 - 4 Years, Gender = Female, Type of School = Public School",
      "dcid": "dc/g/Person_Age-Years3To4_Gender-Female_TypeOfSchool-PublicSchool"
    },
    {
      "name": "Person With Age = 30 - 34 Years, Employment Status = Employed, Gender = Female",
      "dcid": "dc/g/Person_Age-Years30To34_EmploymentStatus-Employed_Gender-Female"
    },
    {
      "name": "Person With Age = 30 - 34 Years, Employment Status = Not in Labor Force, Gender = Female",
      "dcid": "dc/g/Person_Age-Years30To34_EmploymentStatus-NotInLaborForce_Gender-Female"
    },
    {
      "name": "Person With Age = 30 - 34 Years, Employment Status = Unemployed, Gender = Female",
      "dcid": "dc/g/Person_Age-Years30To34_EmploymentStatus-Unemployed_Gender-Female"
    },
    {
      "name": "Person With Age = 30 - 34 Years, Employment Status = in Labor Force, Gender = Female",
      "dcid": "dc/g/Person_Age-Years30To34_EmploymentStatus-InLaborForce_Gender-Female"
    },
    {
      "name": "Person With Age = 30 - 34 Years, Employment Status, Gender = Female",
      "dcid": "dc/g/Person_Age-Years30To34_EmploymentStatus_Gender-Female"
    },
    {
      "name": "Person With Age = 30 - 34 Years, Gender = Female, Race",
      "dcid": "dc/g/Person_Age-Years30To34_Gender-Female_Race"
    },
    {
      "name": "Person With Age = 30 - 34 Years, Gender = Female, Race = American Indian or Alaska Native Alone",
      "dcid": "dc/g/Person_Age-Years30To34_Gender-Female_Race-AmericanIndianOrAlaskaNativeAlone"
    },
    {
      "name": "Person With Age = 30 - 34 Years, Gender = Female, Race = Asian Alone",
      "dcid": "dc/g/Person_Age-Years30To34_Gender-Female_Race-AsianAlone"
    },
    {
      "name": "Person With Age = 30 - 34 Years, Gender = Female, Race = Black or African American Alone",
      "dcid": "dc/g/Person_Age-Years30To34_Gender-Female_Race-BlackOrAfricanAmericanAlone"
    },
    {
      "name": "Person With Age = 30 - 34 Years, Gender = Female, Race = Hispanic or Latino",
      "dcid": "dc/g/Person_Age-Years30To34_Gender-Female_Race-HispanicOrLatino"
    },
    {
      "name": "Person With Age = 30 - 34 Years, Gender = Female, Race = Native Hawaiian or Other Pacific Islander Alone",
      "dcid": "dc/g/Person_Age-Years30To34_Gender-Female_Race-NativeHawaiianOrOtherPacificIslanderAlone"
    },
    {
      "name": "Person With Age = 30 - 34 Years, Gender = Female, Race = Some Other Race Alone",
      "dcid": "dc/g/Person_Age-Years30To34_Gender-Female_Race-SomeOtherRaceAlone"
    },
    {
      "name": "Person With Age = 30 - 34 Years, Gender = Female, Race = Two or More Races",
      "dcid": "dc/g/Person_Age-Years30To34_Gender-Female_Race-TwoOrMoreRaces"
    },
    {
      "name": "Person With Age = 30 - 34 Years, Gender = Female, Race = White Alone",
      "dcid": "dc/g/Person_Age-Years30To34_Gender-Female_Race-WhiteAlone"
    },
    {
      "name": "Person With Age = 30 - 34 Years, Gender = Female, Race = White Alone Not Hispanic or Latino",
      "dcid": "dc/g/Person_Age-Years30To34_Gender-Female_Race-WhiteAloneNotHispanicOrLatino"
    },
    {
      "name": "Person With Age = 30 - 34 Years, Military Status = Civilian, Gender = Female",
      "dcid": "dc/g/Person_Age-Years30To34_Gender-Female_MilitaryStatus-Civilian"
    },
    {
      "name": "Person With Age = 30 - 34 Years, Military Status = in Armed Forces, Gender = Female",
      "dcid": "dc/g/Person_Age-Years30To34_Gender-Female_MilitaryStatus-InArmedForces"
    },
    {
      "name": "Person With Age = 30 - 34 Years, Military Status, Gender = Female",
      "dcid": "dc/g/Person_Age-Years30To34_Gender-Female_MilitaryStatus"
    },
    {
      "name": "Person With Age = 35 - 44 Years, Educational Attainment = 9th To 12th Grade No Diploma, Gender = Female",
      "dcid": "dc/g/Person_Age-Years35To44_EducationalAttainment-9ThTo12ThGradeNoDiploma_Gender-Female"
    },
    {
      "name": "Person With Age = 35 - 44 Years, Educational Attainment = Associates Degree, Gender = Female",
      "dcid": "dc/g/Person_Age-Years35To44_EducationalAttainment-AssociatesDegree_Gender-Female"
    },
    {
      "name": "Person With Age = 35 - 44 Years, Educational Attainment = Bachelors Degree or Higher, Gender = Female",
      "dcid": "dc/g/Person_Age-Years35To44_EducationalAttainment-BachelorsDegreeOrHigher_Gender-Female"
    },
    {
      "name": "Person With Age = 35 - 44 Years, Educational Attainment = Bachelors Degree, Gender = Female",
      "dcid": "dc/g/Person_Age-Years35To44_EducationalAttainment-BachelorsDegree_Gender-Female"
    }
  ]
}<|MERGE_RESOLUTION|>--- conflicted
+++ resolved
@@ -3193,11 +3193,7 @@
       "dcid": "dc/173smewzddlb"
     },
     {
-<<<<<<< HEAD
       "name": "16 Years or More, Civilian, Employed, in Labor Force, Female, Accommodation And Food Services (NAICS/72) Population",
-=======
-      "name": "16 Years or More, Civilian, Employed, in Labor Force, Female, Accommodation And Food Services Population",
->>>>>>> 7ec798f9
       "dcid": "dc/rydmsxhz7pxh1"
     },
     {
@@ -4715,7 +4711,6 @@
       "dcid": "dc/g/Person_FamilyIncome_Gender-Female"
     },
     {
-<<<<<<< HEAD
       "name": "Person With Gender = Female, Enrollment Level = Enrolled in College Undergraduate Years",
       "dcid": "dc/g/Person_EnrollmentLevel-EnrolledInCollegeUndergraduateYears_Gender-Female"
     },
@@ -4744,8 +4739,6 @@
       "dcid": "dc/g/Person_EnrollmentLevel-EnrolledInNurserySchoolPreschool_Gender-Female"
     },
     {
-=======
->>>>>>> 7ec798f9
       "name": "Person With Gender = Female, Health Behavior",
       "dcid": "dc/g/Person_Gender-Female_HealthBehavior"
     },
