{
  "absoluteName": "Demographics",
  "childStatVars": [
    {
      "id": "FertilityRate_Person_Female",
      "searchName": "Fertility Rate of Person",
      "displayName": "Fertility Rate",
      "hasData": true
    },
    {
      "id": "GenderIncomeInequality_Person_15OrMoreYears_WithIncome",
      "searchName": "Gender Income Inequality of Person",
      "displayName": "Gender Income Inequality",
      "hasData": true
    },
    {
      "id": "LifeExpectancy_Person",
      "searchName": "Life Expectancy of Person",
      "displayName": "Life Expectancy",
      "hasData": true
    },
    {
      "id": "Median_Age_Person",
      "searchName": "Median Age of Person",
      "displayName": "Median Age",
      "hasData": true
    },
    {
      "id": "Median_Income_Person",
      "searchName": "Median Income of Person",
      "displayName": "Median Income",
      "hasData": true
    },
    {
      "id": "Count_Person_IsInternetUser_PerCapita",
      "searchName": "Percent of Internet Users",
      "displayName": "Percent of Internet Users",
      "hasData": true
    },
    {
      "id": "Count_Person",
      "searchName": "Population Count of Person",
      "displayName": "Population",
      "hasData": true
    },
    {
      "id": "IncrementalCount_Person",
      "searchName": "Population Change",
      "displayName": "Population Change",
      "hasData": true
    },
    {
      "id": "Count_Person_PerArea",
      "searchName": "Population Density",
      "displayName": "Population Density",
      "hasData": true
    },
    {
      "id": "GrowthRate_Count_Person",
      "searchName": "Population Growth Rate",
      "displayName": "Population Growth Rate",
      "hasData": true
    }
  ],
  "childStatVarGroups": [
    {
      "id": "dc/g/Person_Age",
      "specializedEntity": "Age",
      "displayName": "Person by Age",
      "numDescendentStatVars": 4613
<<<<<<< HEAD
    },
    {
      "id": "dc/g/Births",
      "specializedEntity": "Births",
      "displayName": "Births",
      "numDescendentStatVars": 10
=======
>>>>>>> 7ec798f9
    },
    {
      "id": "dc/g/Commute",
      "specializedEntity": "Commute",
      "displayName": "Commute",
      "numDescendentStatVars": 65
    },
    {
      "id": "dc/g/Person_DisabilityStatus",
      "specializedEntity": "Disability Status",
      "displayName": "Person by Disability Status",
      "numDescendentStatVars": 112
    },
    {
      "id": "dc/g/Person_Gender",
      "specializedEntity": "Gender",
      "displayName": "Person by Gender",
      "numDescendentStatVars": 5393
    },
    {
      "id": "dc/g/Person_HealthInsurance",
      "specializedEntity": "Health Insurance",
      "displayName": "Person by Health Insurance",
      "numDescendentStatVars": 1731
    },
    {
      "id": "dc/g/Person_HouseholdIncome",
      "specializedEntity": "Household Income",
      "displayName": "Person by Household Income",
      "numDescendentStatVars": 25
    },
    {
      "id": "dc/g/Person_HouseholdType",
      "specializedEntity": "Household Type",
      "displayName": "Person by Household Type",
      "numDescendentStatVars": 252
    },
    {
      "id": "dc/g/ImmigrationAndCitizenship",
      "specializedEntity": "Immigration And Citizenship",
      "displayName": "Immigration and Citizenship",
      "numDescendentStatVars": 267
    },
    {
      "id": "dc/g/Person_Income",
      "specializedEntity": "Income",
      "displayName": "Person by Income",
      "numDescendentStatVars": 880
    },
    {
      "id": "dc/g/Person_IncomeStatus",
      "specializedEntity": "Income Status",
      "displayName": "Person by Income Status",
      "numDescendentStatVars": 166
    },
    {
      "id": "dc/g/Language",
      "specializedEntity": "Language",
      "displayName": "Language",
      "numDescendentStatVars": 394
    },
    {
      "id": "dc/g/Person_LiteracyStatus",
      "specializedEntity": "Literacy Status",
      "displayName": "Person by Literacy Status",
      "numDescendentStatVars": 72
    },
    {
      "id": "dc/g/Person_MaritalStatus",
      "specializedEntity": "Marital Status",
      "displayName": "Person by Marital Status",
      "numDescendentStatVars": 131
    },
    {
      "id": "dc/g/Person_PovertyStatus",
      "specializedEntity": "Poverty Status",
      "displayName": "Person by Poverty Status",
      "numDescendentStatVars": 601
    },
    {
      "id": "dc/g/Person_Race",
      "specializedEntity": "Race",
      "displayName": "Person by Race",
      "numDescendentStatVars": 3716
    },
    {
      "id": "dc/g/Residence",
      "specializedEntity": "Residence",
      "displayName": "Residence",
      "numDescendentStatVars": 759
    }
  ],
  "parentStatVarGroups": [
    "dc/g/Root"
  ],
<<<<<<< HEAD
  "numDescendentStatVars": 7739
=======
  "numDescendentStatVars": 7729
>>>>>>> 7ec798f9
}<|MERGE_RESOLUTION|>--- conflicted
+++ resolved
@@ -68,15 +68,6 @@
       "specializedEntity": "Age",
       "displayName": "Person by Age",
       "numDescendentStatVars": 4613
-<<<<<<< HEAD
-    },
-    {
-      "id": "dc/g/Births",
-      "specializedEntity": "Births",
-      "displayName": "Births",
-      "numDescendentStatVars": 10
-=======
->>>>>>> 7ec798f9
     },
     {
       "id": "dc/g/Commute",
@@ -172,9 +163,5 @@
   "parentStatVarGroups": [
     "dc/g/Root"
   ],
-<<<<<<< HEAD
   "numDescendentStatVars": 7739
-=======
-  "numDescendentStatVars": 7729
->>>>>>> 7ec798f9
 }